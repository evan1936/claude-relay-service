<template>
  <Teleport to="body">
    <div class="fixed inset-0 modal z-50 flex items-center justify-center p-4">
      <div class="modal-content w-full max-w-4xl p-8 mx-auto max-h-[90vh] flex flex-col">
        <div class="flex items-center justify-between mb-6">
          <div class="flex items-center gap-3">
            <div class="w-10 h-10 bg-gradient-to-br from-blue-500 to-blue-600 rounded-xl flex items-center justify-center">
              <i class="fas fa-edit text-white" />
            </div>
            <h3 class="text-xl font-bold text-gray-900">
              编辑 API Key
            </h3>
          </div>
          <button 
            class="text-gray-400 hover:text-gray-600 transition-colors"
            @click="$emit('close')"
          >
            <i class="fas fa-times text-xl" />
          </button>
        </div>
      
        <form
          class="space-y-6 modal-scroll-content custom-scrollbar flex-1"
          @submit.prevent="updateApiKey"
        >
          <div>
            <label class="block text-sm font-semibold text-gray-700 mb-3">名称</label>
            <input 
              :value="form.name" 
              type="text" 
              disabled
              class="form-input w-full bg-gray-100 cursor-not-allowed"
            >
            <p class="text-xs text-gray-500 mt-2">
              名称不可修改
            </p>
          </div>
        
          <!-- 标签 -->
          <div>
            <label class="block text-sm font-semibold text-gray-700 mb-3">标签</label>
            <div class="space-y-4">
              <!-- 已选择的标签 -->
              <div v-if="form.tags.length > 0">
                <div class="text-xs font-medium text-gray-600 mb-2">
                  已选择的标签:
                </div>
                <div class="flex flex-wrap gap-2">
                  <span
                    v-for="(tag, index) in form.tags"
                    :key="'selected-' + index" 
                    class="inline-flex items-center gap-1 px-3 py-1 bg-blue-100 text-blue-800 text-sm rounded-full"
                  >
                    {{ tag }}
                    <button
                      type="button"
                      class="ml-1 hover:text-blue-900" 
                      @click="removeTag(index)"
                    >
                      <i class="fas fa-times text-xs" />
                    </button>
                  </span>
                </div>
              </div>
            
              <!-- 可选择的已有标签 -->
              <div v-if="unselectedTags.length > 0">
                <div class="text-xs font-medium text-gray-600 mb-2">
                  点击选择已有标签:
                </div>
                <div class="flex flex-wrap gap-2">
                  <button
                    v-for="tag in unselectedTags"
                    :key="'available-' + tag"
                    type="button"
                    class="inline-flex items-center gap-1 px-3 py-1 bg-gray-100 text-gray-700 text-sm rounded-full hover:bg-blue-100 hover:text-blue-700 transition-colors"
                    @click="selectTag(tag)"
                  >
                    <i class="fas fa-tag text-gray-500 text-xs" />
                    {{ tag }}
                  </button>
                </div>
              </div>
            
              <!-- 创建新标签 -->
              <div>
                <div class="text-xs font-medium text-gray-600 mb-2">
                  创建新标签:
                </div>
                <div class="flex gap-2">
                  <input 
                    v-model="newTag" 
                    type="text" 
                    class="form-input flex-1"
                    placeholder="输入新标签名称"
                    @keypress.enter.prevent="addTag"
                  >
                  <button
                    type="button"
                    class="px-4 py-2 bg-green-500 text-white rounded-lg hover:bg-green-600 transition-colors" 
                    @click="addTag"
                  >
                    <i class="fas fa-plus" />
                  </button>
                </div>
              </div>
            
              <p class="text-xs text-gray-500">
                用于标记不同团队或用途，方便筛选管理
              </p>
            </div>
          </div>
        
          <!-- 速率限制设置 -->
          <div class="bg-blue-50 border border-blue-200 rounded-lg p-3">
            <div class="flex items-center gap-2 mb-2">
              <div class="w-6 h-6 bg-blue-500 rounded flex items-center justify-center flex-shrink-0">
                <i class="fas fa-tachometer-alt text-white text-xs" />
              </div>
              <h4 class="font-semibold text-gray-800 text-sm">
                速率限制设置 (可选)
              </h4>
            </div>
          
            <div class="space-y-2">
              <div class="grid grid-cols-1 lg:grid-cols-3 gap-2">
                <div>
                  <label class="block text-xs font-medium text-gray-700 mb-1">时间窗口 (分钟)</label>
                  <input 
                    v-model="form.rateLimitWindow" 
                    type="number" 
                    min="1"
                    placeholder="无限制" 
                    class="form-input w-full text-sm"
                  >
                  <p class="text-xs text-gray-500 mt-0.5 ml-2">
                    时间段单位
                  </p>
                </div>
              
                <div>
                  <label class="block text-xs font-medium text-gray-700 mb-1">请求次数限制</label>
                  <input 
                    v-model="form.rateLimitRequests" 
                    type="number" 
                    min="1"
                    placeholder="无限制" 
                    class="form-input w-full text-sm"
                  >
                  <p class="text-xs text-gray-500 mt-0.5 ml-2">
                    窗口内最大请求
                  </p>
                </div>
              
                <div>
                  <label class="block text-xs font-medium text-gray-700 mb-1">Token 限制</label>
                  <input 
                    v-model="form.tokenLimit" 
                    type="number" 
                    placeholder="无限制" 
                    class="form-input w-full text-sm"
                  >
                  <p class="text-xs text-gray-500 mt-0.5 ml-2">
                    窗口内最大Token
                  </p>
                </div>
              </div>
            
              <!-- 示例说明 -->
              <div class="bg-blue-100 rounded-lg p-2">
                <h5 class="text-xs font-semibold text-blue-800 mb-1">
                  💡 使用示例
                </h5>
                <div class="text-xs text-blue-700 space-y-0.5">
                  <div><strong>示例1:</strong> 时间窗口=60，请求次数=1000 → 每60分钟最多1000次请求</div>
                  <div><strong>示例2:</strong> 时间窗口=1，Token=10000 → 每分钟最多10,000个Token</div>
                  <div><strong>示例3:</strong> 窗口=30，请求=50，Token=100000 → 每30分钟50次请求且不超10万Token</div>
                </div>
              </div>
            </div>
          </div>
        
          <div>
            <label class="block text-sm font-semibold text-gray-700 mb-3">每日费用限制 (美元)</label>
            <div class="space-y-3">
              <div class="flex gap-2">
                <button
                  type="button"
                  class="px-3 py-1 bg-gray-100 hover:bg-gray-200 rounded-lg text-sm font-medium"
                  @click="form.dailyCostLimit = '50'"
                >
                  $50
                </button>
                <button
                  type="button"
                  class="px-3 py-1 bg-gray-100 hover:bg-gray-200 rounded-lg text-sm font-medium"
                  @click="form.dailyCostLimit = '100'"
                >
                  $100
                </button>
                <button
                  type="button"
                  class="px-3 py-1 bg-gray-100 hover:bg-gray-200 rounded-lg text-sm font-medium"
                  @click="form.dailyCostLimit = '200'"
                >
                  $200
                </button>
                <button
                  type="button"
                  class="px-3 py-1 bg-gray-100 hover:bg-gray-200 rounded-lg text-sm font-medium"
                  @click="form.dailyCostLimit = ''"
                >
                  自定义
                </button>
              </div>
              <input 
                v-model="form.dailyCostLimit" 
                type="number" 
                min="0"
                step="0.01"
                placeholder="0 表示无限制" 
                class="form-input w-full"
              >
              <p class="text-xs text-gray-500">
                设置此 API Key 每日的费用限制，超过限制将拒绝请求，0 或留空表示无限制
              </p>
            </div>
          </div>
        
          <div>
            <label class="block text-sm font-semibold text-gray-700 mb-3">并发限制</label>
            <input 
              v-model="form.concurrencyLimit" 
              type="number" 
              min="0"
              placeholder="0 表示无限制" 
              class="form-input w-full"
            >
            <p class="text-xs text-gray-500 mt-2">
              设置此 API Key 可同时处理的最大请求数
            </p>
          </div>
        
          <div>
            <label class="block text-sm font-semibold text-gray-700 mb-3">服务权限</label>
            <div class="flex gap-4">
              <label class="flex items-center cursor-pointer">
                <input 
                  v-model="form.permissions" 
                  type="radio" 
                  value="all" 
                  class="mr-2"
                >
                <span class="text-sm text-gray-700">全部服务</span>
              </label>
              <label class="flex items-center cursor-pointer">
                <input 
                  v-model="form.permissions" 
                  type="radio" 
                  value="claude" 
                  class="mr-2"
                >
                <span class="text-sm text-gray-700">仅 Claude</span>
              </label>
              <label class="flex items-center cursor-pointer">
                <input 
                  v-model="form.permissions" 
                  type="radio" 
                  value="gemini" 
                  class="mr-2"
                >
                <span class="text-sm text-gray-700">仅 Gemini</span>
              </label>
            </div>
            <p class="text-xs text-gray-500 mt-2">
              控制此 API Key 可以访问哪些服务
            </p>
          </div>
        
<<<<<<< HEAD
        <div>
          <label class="block text-sm font-semibold text-gray-700 mb-3">专属账号绑定</label>
          <div class="grid grid-cols-1 gap-3">
            <div>
              <label class="block text-sm font-medium text-gray-600 mb-1">Claude 专属账号</label>
              <select 
                v-model="form.claudeAccountId" 
                class="form-input w-full"
                :disabled="form.permissions === 'gemini'"
              >
                <option value="">使用共享账号池</option>
                <optgroup v-if="accounts.claude.filter(a => a.isDedicated && a.platform === 'claude-oauth').length > 0" label="Claude OAuth 账号">
                  <option 
                    v-for="account in accounts.claude.filter(a => a.isDedicated && a.platform === 'claude-oauth')" 
                    :key="account.id" 
                    :value="account.id"
                  >
                    {{ account.name }} ({{ account.status === 'active' ? '正常' : '异常' }})
                  </option>
                </optgroup>
                <optgroup v-if="accounts.claude.filter(a => a.isDedicated && a.platform === 'claude-console').length > 0" label="Claude Console 账号">
                  <option 
                    v-for="account in accounts.claude.filter(a => a.isDedicated && a.platform === 'claude-console')" 
                    :key="account.id" 
                    :value="`console:${account.id}`"
                  >
                    {{ account.name }} ({{ account.status === 'active' ? '正常' : '异常' }})
                  </option>
                </optgroup>
              </select>
            </div>
            <div>
              <label class="block text-sm font-medium text-gray-600 mb-1">Gemini 专属账号</label>
              <select 
                v-model="form.geminiAccountId" 
                class="form-input w-full"
                :disabled="form.permissions === 'claude'"
              >
                <option value="">使用共享账号池</option>
                <option 
                  v-for="account in accounts.gemini.filter(a => a.isDedicated)" 
                  :key="account.id" 
                  :value="account.id"
=======
          <div>
            <label class="block text-sm font-semibold text-gray-700 mb-3">专属账号绑定</label>
            <div class="grid grid-cols-1 gap-3">
              <div>
                <label class="block text-sm font-medium text-gray-600 mb-1">Claude 专属账号</label>
                <select 
                  v-model="form.claudeAccountId" 
                  class="form-input w-full"
                  :disabled="form.permissions === 'gemini'"
                >
                  <option value="">
                    使用共享账号池
                  </option>
                  <option 
                    v-for="account in accounts.claude" 
                    :key="account.id" 
                    :value="account.id"
                  >
                    {{ account.name }} ({{ account.status === 'active' ? '正常' : '异常' }})
                  </option>
                </select>
              </div>
              <div>
                <label class="block text-sm font-medium text-gray-600 mb-1">Gemini 专属账号</label>
                <select 
                  v-model="form.geminiAccountId" 
                  class="form-input w-full"
                  :disabled="form.permissions === 'claude'"
>>>>>>> 7aa19828
                >
                  <option value="">
                    使用共享账号池
                  </option>
                  <option 
                    v-for="account in accounts.gemini" 
                    :key="account.id" 
                    :value="account.id"
                  >
                    {{ account.name }} ({{ account.status === 'active' ? '正常' : '异常' }})
                  </option>
                </select>
              </div>
            </div>
            <p class="text-xs text-gray-500 mt-2">
              修改绑定账号将影响此API Key的请求路由
            </p>
          </div>
        
          <div>
            <div class="flex items-center mb-3">
              <input 
                id="editEnableModelRestriction" 
                v-model="form.enableModelRestriction" 
                type="checkbox"
                class="w-4 h-4 text-blue-600 bg-gray-100 border-gray-300 rounded focus:ring-blue-500"
              >
              <label
                for="editEnableModelRestriction"
                class="ml-2 text-sm font-semibold text-gray-700 cursor-pointer"
              >
                启用模型限制
              </label>
            </div>
          
            <div
              v-if="form.enableModelRestriction"
              class="space-y-3"
            >
              <div>
                <label class="block text-sm font-medium text-gray-600 mb-2">限制的模型列表</label>
                <div class="flex flex-wrap gap-2 mb-3 min-h-[32px] p-2 bg-gray-50 rounded-lg border border-gray-200">
                  <span 
                    v-for="(model, index) in form.restrictedModels" 
                    :key="index"
                    class="inline-flex items-center px-3 py-1 rounded-full text-sm bg-red-100 text-red-800"
                  >
                    {{ model }}
                    <button 
                      type="button"
                      class="ml-2 text-red-600 hover:text-red-800"
                      @click="removeRestrictedModel(index)"
                    >
                      <i class="fas fa-times text-xs" />
                    </button>
                  </span>
                  <span
                    v-if="form.restrictedModels.length === 0"
                    class="text-gray-400 text-sm"
                  >
                    暂无限制的模型
                  </span>
                </div>
                <div class="flex gap-2">
                  <input 
                    v-model="form.modelInput"
                    type="text"
                    placeholder="输入模型名称，按回车添加"
                    class="form-input flex-1"
                    @keydown.enter.prevent="addRestrictedModel"
                  >
                  <button 
                    type="button"
                    class="px-4 py-2 bg-red-500 text-white rounded-lg hover:bg-red-600 transition-colors"
                    @click="addRestrictedModel"
                  >
                    <i class="fas fa-plus" />
                  </button>
                </div>
                <p class="text-xs text-gray-500 mt-2">
                  设置此API Key无法访问的模型，例如：claude-opus-4-20250514
                </p>
              </div>
            </div>
          </div>
        
          <!-- 客户端限制 -->
          <div>
            <div class="flex items-center mb-3">
              <input 
                id="editEnableClientRestriction" 
                v-model="form.enableClientRestriction" 
                type="checkbox"
                class="w-4 h-4 text-blue-600 bg-gray-100 border-gray-300 rounded focus:ring-blue-500"
              >
              <label
                for="editEnableClientRestriction"
                class="ml-2 text-sm font-semibold text-gray-700 cursor-pointer"
              >
                启用客户端限制
              </label>
            </div>
          
            <div
              v-if="form.enableClientRestriction"
              class="space-y-3"
            >
              <div>
                <label class="block text-sm font-medium text-gray-600 mb-2">允许的客户端</label>
                <p class="text-xs text-gray-500 mb-3">
                  勾选允许使用此API Key的客户端
                </p>
                <div class="space-y-2">
                  <div
                    v-for="client in supportedClients"
                    :key="client.id"
                    class="flex items-start"
                  >
                    <input 
                      :id="`edit_client_${client.id}`" 
                      v-model="form.allowedClients"
                      type="checkbox"
                      :value="client.id"
                      class="w-4 h-4 text-blue-600 bg-gray-100 border-gray-300 rounded focus:ring-blue-500 mt-0.5"
                    >
                    <label
                      :for="`edit_client_${client.id}`"
                      class="ml-2 flex-1 cursor-pointer"
                    >
                      <span class="text-sm font-medium text-gray-700">{{ client.name }}</span>
                      <span class="text-xs text-gray-500 block">{{ client.description }}</span>
                    </label>
                  </div>
                </div>
              </div>
            </div>
          </div>
        
          <div class="flex gap-3 pt-4">
            <button 
              type="button" 
              class="flex-1 px-6 py-3 bg-gray-100 text-gray-700 rounded-xl font-semibold hover:bg-gray-200 transition-colors" 
              @click="$emit('close')"
            >
              取消
            </button>
            <button 
              type="submit" 
              :disabled="loading"
              class="btn btn-primary flex-1 py-3 px-6 font-semibold"
            >
              <div
                v-if="loading"
                class="loading-spinner mr-2"
              />
              <i
                v-else
                class="fas fa-save mr-2"
              />
              {{ loading ? '保存中...' : '保存修改' }}
            </button>
          </div>
        </form>
      </div>
    </div>
  </Teleport>
</template>

<script setup>
import { ref, reactive, computed, onMounted } from 'vue'
import { showToast } from '@/utils/toast'
import { useAuthStore } from '@/stores/auth'
import { useClientsStore } from '@/stores/clients'
import { useApiKeysStore } from '@/stores/apiKeys'
import { apiClient } from '@/config/api'

const props = defineProps({
  apiKey: {
    type: Object,
    required: true
  },
  accounts: {
    type: Object,
    default: () => ({ claude: [], gemini: [] })
  }
})

const emit = defineEmits(['close', 'success'])

const authStore = useAuthStore()
const clientsStore = useClientsStore()
const apiKeysStore = useApiKeysStore()
const loading = ref(false)

// 支持的客户端列表
const supportedClients = ref([])

// 标签相关
const newTag = ref('')
const availableTags = ref([])

// 计算未选择的标签
const unselectedTags = computed(() => {
  return availableTags.value.filter(tag => !form.tags.includes(tag))
})

// 表单数据
const form = reactive({
  name: '',
  tokenLimit: '',
  rateLimitWindow: '',
  rateLimitRequests: '',
  concurrencyLimit: '',
  dailyCostLimit: '',
  permissions: 'all',
  claudeAccountId: '',
  geminiAccountId: '',
  enableModelRestriction: false,
  restrictedModels: [],
  modelInput: '',
  enableClientRestriction: false,
  allowedClients: [],
  tags: []
})


// 添加限制的模型
const addRestrictedModel = () => {
  if (form.modelInput && !form.restrictedModels.includes(form.modelInput)) {
    form.restrictedModels.push(form.modelInput)
    form.modelInput = ''
  }
}

// 移除限制的模型
const removeRestrictedModel = (index) => {
  form.restrictedModels.splice(index, 1)
}

// 标签管理方法
const addTag = () => {
  if (newTag.value && newTag.value.trim()) {
    const tag = newTag.value.trim()
    if (!form.tags.includes(tag)) {
      form.tags.push(tag)
    }
    newTag.value = ''
  }
}

const selectTag = (tag) => {
  if (!form.tags.includes(tag)) {
    form.tags.push(tag)
  }
}

const removeTag = (index) => {
  form.tags.splice(index, 1)
}

// 更新 API Key
const updateApiKey = async () => {
  loading.value = true
  
  try {
    // 准备提交的数据
    const data = {
      tokenLimit: form.tokenLimit !== '' && form.tokenLimit !== null ? parseInt(form.tokenLimit) : 0,
      rateLimitWindow: form.rateLimitWindow !== '' && form.rateLimitWindow !== null ? parseInt(form.rateLimitWindow) : 0,
      rateLimitRequests: form.rateLimitRequests !== '' && form.rateLimitRequests !== null ? parseInt(form.rateLimitRequests) : 0,
      concurrencyLimit: form.concurrencyLimit !== '' && form.concurrencyLimit !== null ? parseInt(form.concurrencyLimit) : 0,
      dailyCostLimit: form.dailyCostLimit !== '' && form.dailyCostLimit !== null ? parseFloat(form.dailyCostLimit) : 0,
      permissions: form.permissions,
      tags: form.tags
    }
    
    // 模型限制 - 始终提交这些字段
    data.enableModelRestriction = form.enableModelRestriction
    data.restrictedModels = form.restrictedModels
    
    // 客户端限制 - 始终提交这些字段
    data.enableClientRestriction = form.enableClientRestriction
    data.allowedClients = form.allowedClients
    
    // 处理Claude账户绑定（区分OAuth和Console）
    if (form.claudeAccountId) {
      if (form.claudeAccountId.startsWith('console:')) {
        // Claude Console账户
        data.claudeConsoleAccountId = form.claudeAccountId.substring(8);
        data.claudeAccountId = null; // 清空OAuth绑定
      } else {
        // Claude OAuth账户
        data.claudeAccountId = form.claudeAccountId;
        data.claudeConsoleAccountId = null; // 清空Console绑定
      }
    } else {
      data.claudeAccountId = null;
      data.claudeConsoleAccountId = null;
    }
    
    // Gemini账户绑定
    data.geminiAccountId = form.geminiAccountId || null;
    
    const result = await apiClient.put(`/admin/api-keys/${props.apiKey.id}`, data)
    
    if (result.success) {
      emit('success')
      emit('close')
    } else {
      showToast(result.message || '更新失败', 'error')
    }
  } catch (error) {
    showToast('更新失败', 'error')
  } finally {
    loading.value = false
  }
}

// 初始化表单数据
onMounted(async () => {
  // 加载支持的客户端和已存在的标签
  supportedClients.value = await clientsStore.loadSupportedClients()
  availableTags.value = await apiKeysStore.fetchTags()
  
  form.name = props.apiKey.name
  form.tokenLimit = props.apiKey.tokenLimit || ''
  form.rateLimitWindow = props.apiKey.rateLimitWindow || ''
  form.rateLimitRequests = props.apiKey.rateLimitRequests || ''
  form.concurrencyLimit = props.apiKey.concurrencyLimit || ''
  form.dailyCostLimit = props.apiKey.dailyCostLimit || ''
  form.permissions = props.apiKey.permissions || 'all'
  // 处理Claude账户绑定初始化
  if (props.apiKey.claudeAccountId) {
    form.claudeAccountId = props.apiKey.claudeAccountId;
  } else if (props.apiKey.claudeConsoleAccountId) {
    form.claudeAccountId = `console:${props.apiKey.claudeConsoleAccountId}`;
  } else {
    form.claudeAccountId = '';
  }
  
  form.geminiAccountId = props.apiKey.geminiAccountId || ''
  form.restrictedModels = props.apiKey.restrictedModels || []
  form.allowedClients = props.apiKey.allowedClients || []
  form.tags = props.apiKey.tags || []
  // 从后端数据中获取实际的启用状态，而不是根据数组长度推断
  form.enableModelRestriction = props.apiKey.enableModelRestriction || false
  form.enableClientRestriction = props.apiKey.enableClientRestriction || false
})
</script>

<style scoped>
/* 表单样式由全局样式提供 */
</style><|MERGE_RESOLUTION|>--- conflicted
+++ resolved
@@ -277,51 +277,6 @@
             </p>
           </div>
         
-<<<<<<< HEAD
-        <div>
-          <label class="block text-sm font-semibold text-gray-700 mb-3">专属账号绑定</label>
-          <div class="grid grid-cols-1 gap-3">
-            <div>
-              <label class="block text-sm font-medium text-gray-600 mb-1">Claude 专属账号</label>
-              <select 
-                v-model="form.claudeAccountId" 
-                class="form-input w-full"
-                :disabled="form.permissions === 'gemini'"
-              >
-                <option value="">使用共享账号池</option>
-                <optgroup v-if="accounts.claude.filter(a => a.isDedicated && a.platform === 'claude-oauth').length > 0" label="Claude OAuth 账号">
-                  <option 
-                    v-for="account in accounts.claude.filter(a => a.isDedicated && a.platform === 'claude-oauth')" 
-                    :key="account.id" 
-                    :value="account.id"
-                  >
-                    {{ account.name }} ({{ account.status === 'active' ? '正常' : '异常' }})
-                  </option>
-                </optgroup>
-                <optgroup v-if="accounts.claude.filter(a => a.isDedicated && a.platform === 'claude-console').length > 0" label="Claude Console 账号">
-                  <option 
-                    v-for="account in accounts.claude.filter(a => a.isDedicated && a.platform === 'claude-console')" 
-                    :key="account.id" 
-                    :value="`console:${account.id}`"
-                  >
-                    {{ account.name }} ({{ account.status === 'active' ? '正常' : '异常' }})
-                  </option>
-                </optgroup>
-              </select>
-            </div>
-            <div>
-              <label class="block text-sm font-medium text-gray-600 mb-1">Gemini 专属账号</label>
-              <select 
-                v-model="form.geminiAccountId" 
-                class="form-input w-full"
-                :disabled="form.permissions === 'claude'"
-              >
-                <option value="">使用共享账号池</option>
-                <option 
-                  v-for="account in accounts.gemini.filter(a => a.isDedicated)" 
-                  :key="account.id" 
-                  :value="account.id"
-=======
           <div>
             <label class="block text-sm font-semibold text-gray-700 mb-3">专属账号绑定</label>
             <div class="grid grid-cols-1 gap-3">
@@ -335,13 +290,24 @@
                   <option value="">
                     使用共享账号池
                   </option>
-                  <option 
-                    v-for="account in accounts.claude" 
-                    :key="account.id" 
-                    :value="account.id"
-                  >
-                    {{ account.name }} ({{ account.status === 'active' ? '正常' : '异常' }})
-                  </option>
+                  <optgroup v-if="accounts.claude.filter(a => a.isDedicated && a.platform === 'claude-oauth').length > 0" label="Claude OAuth 账号">
+                    <option 
+                      v-for="account in accounts.claude.filter(a => a.isDedicated && a.platform === 'claude-oauth')" 
+                      :key="account.id" 
+                      :value="account.id"
+                    >
+                      {{ account.name }} ({{ account.status === 'active' ? '正常' : '异常' }})
+                    </option>
+                  </optgroup>
+                  <optgroup v-if="accounts.claude.filter(a => a.isDedicated && a.platform === 'claude-console').length > 0" label="Claude Console 账号">
+                    <option 
+                      v-for="account in accounts.claude.filter(a => a.isDedicated && a.platform === 'claude-console')" 
+                      :key="account.id" 
+                      :value="`console:${account.id}`"
+                    >
+                      {{ account.name }} ({{ account.status === 'active' ? '正常' : '异常' }})
+                    </option>
+                  </optgroup>
                 </select>
               </div>
               <div>
@@ -350,7 +316,6 @@
                   v-model="form.geminiAccountId" 
                   class="form-input w-full"
                   :disabled="form.permissions === 'claude'"
->>>>>>> 7aa19828
                 >
                   <option value="">
                     使用共享账号池
@@ -522,7 +487,6 @@
 <script setup>
 import { ref, reactive, computed, onMounted } from 'vue'
 import { showToast } from '@/utils/toast'
-import { useAuthStore } from '@/stores/auth'
 import { useClientsStore } from '@/stores/clients'
 import { useApiKeysStore } from '@/stores/apiKeys'
 import { apiClient } from '@/config/api'
@@ -540,7 +504,6 @@
 
 const emit = defineEmits(['close', 'success'])
 
-const authStore = useAuthStore()
 const clientsStore = useClientsStore()
 const apiKeysStore = useApiKeysStore()
 const loading = ref(false)
