<template>
  <Teleport to="body">
    <div v-if="show" class="modal fixed inset-0 z-50 flex items-center justify-center p-3 sm:p-4">
      <div
        class="modal-content custom-scrollbar mx-auto max-h-[90vh] w-full max-w-2xl overflow-y-auto p-4 sm:p-6 md:p-8"
      >
        <div class="mb-4 flex items-center justify-between sm:mb-6">
          <div class="flex items-center gap-2 sm:gap-3">
            <div
              class="flex h-8 w-8 items-center justify-center rounded-lg bg-gradient-to-br from-green-500 to-green-600 sm:h-10 sm:w-10 sm:rounded-xl"
            >
              <i class="fas fa-user-circle text-sm text-white sm:text-base" />
            </div>
            <h3 class="text-lg font-bold text-gray-900 dark:text-gray-100 sm:text-xl">
              {{ isEdit ? '编辑账户' : '添加账户' }}
            </h3>
          </div>
          <button
            class="p-1 text-gray-400 transition-colors hover:text-gray-600"
            @click="$emit('close')"
          >
            <i class="fas fa-times text-lg sm:text-xl" />
          </button>
        </div>

        <!-- 步骤指示器 -->
        <div
          v-if="!isEdit && (form.addType === 'oauth' || form.addType === 'setup-token')"
          class="mb-4 flex items-center justify-center sm:mb-8"
        >
          <div class="flex items-center space-x-2 sm:space-x-4">
            <div class="flex items-center">
              <div
                :class="[
                  'flex h-6 w-6 items-center justify-center rounded-full text-xs font-semibold sm:h-8 sm:w-8 sm:text-sm',
                  oauthStep >= 1 ? 'bg-blue-500 text-white' : 'bg-gray-200 text-gray-500'
                ]"
              >
                1
              </div>
              <span
                class="ml-1.5 text-xs font-medium text-gray-700 dark:text-gray-300 sm:ml-2 sm:text-sm"
                >基本信息</span
              >
            </div>
            <div class="h-0.5 w-4 bg-gray-300 sm:w-8" />
            <div class="flex items-center">
              <div
                :class="[
                  'flex h-6 w-6 items-center justify-center rounded-full text-xs font-semibold sm:h-8 sm:w-8 sm:text-sm',
                  oauthStep >= 2 ? 'bg-blue-500 text-white' : 'bg-gray-200 text-gray-500'
                ]"
              >
                2
              </div>
              <span
                class="ml-1.5 text-xs font-medium text-gray-700 dark:text-gray-300 sm:ml-2 sm:text-sm"
                >授权认证</span
              >
            </div>
          </div>
        </div>

        <!-- 步骤1: 基本信息和代理设置 -->
        <div v-if="oauthStep === 1 && !isEdit">
          <div class="space-y-6">
            <div v-if="!isEdit">
              <label class="mb-3 block text-sm font-semibold text-gray-700 dark:text-gray-300"
                >选择平台</label
              >
              <!-- 平台分组选择器 -->
              <div class="space-y-3">
                <!-- 分组选择器 -->
                <div class="grid grid-cols-2 gap-2 sm:grid-cols-4">
                  <!-- Claude 分组 -->
                  <div
                    class="group relative cursor-pointer overflow-hidden rounded-lg border-2 transition-all duration-200"
                    :class="[
                      platformGroup === 'claude'
                        ? 'border-indigo-500 bg-gradient-to-br from-indigo-50 to-purple-50 shadow-md dark:from-indigo-900/20 dark:to-purple-900/20'
                        : 'border-gray-200 bg-white hover:border-indigo-300 hover:shadow dark:border-gray-700 dark:bg-gray-800 dark:hover:border-indigo-600'
                    ]"
                    @click="selectPlatformGroup('claude')"
                  >
                    <div class="p-3">
                      <div class="flex items-center justify-between">
                        <div
                          class="flex h-8 w-8 items-center justify-center rounded-md bg-gradient-to-br from-indigo-500 to-purple-600"
                        >
                          <i class="fas fa-brain text-sm text-white"></i>
                        </div>
                        <div
                          v-if="platformGroup === 'claude'"
                          class="flex h-5 w-5 items-center justify-center rounded-full bg-indigo-500"
                        >
                          <i class="fas fa-check text-xs text-white"></i>
                        </div>
                      </div>
                      <h4 class="mt-2 text-sm font-semibold text-gray-900 dark:text-gray-100">
                        Claude
                      </h4>
                      <p class="text-xs text-gray-600 dark:text-gray-400">Anthropic</p>
                    </div>
                  </div>

                  <!-- OpenAI 分组 -->
                  <div
                    class="group relative cursor-pointer overflow-hidden rounded-lg border-2 transition-all duration-200"
                    :class="[
                      platformGroup === 'openai'
                        ? 'border-emerald-500 bg-gradient-to-br from-emerald-50 to-teal-50 shadow-md dark:from-emerald-900/20 dark:to-teal-900/20'
                        : 'border-gray-200 bg-white hover:border-emerald-300 hover:shadow dark:border-gray-700 dark:bg-gray-800 dark:hover:border-emerald-600'
                    ]"
                    @click="selectPlatformGroup('openai')"
                  >
                    <div class="p-3">
                      <div class="flex items-center justify-between">
                        <div
                          class="flex h-8 w-8 items-center justify-center rounded-md bg-gradient-to-br from-emerald-500 to-teal-600"
                        >
                          <svg
                            class="h-5 w-5 text-white"
                            fill="currentColor"
                            viewBox="0 0 24 24"
                            xmlns="http://www.w3.org/2000/svg"
                          >
                            <path
                              d="M22.2819 9.8211a5.9847 5.9847 0 0 0-.5157-4.9108 6.0462 6.0462 0 0 0-6.5098-2.9A6.0651 6.0651 0 0 0 4.9807 4.1818a5.9847 5.9847 0 0 0-3.9977 2.9 6.0462 6.0462 0 0 0 .7427 7.0966 5.98 5.98 0 0 0 .511 4.9107 6.051 6.051 0 0 0 6.5146 2.9001A5.9847 5.9847 0 0 0 13.2599 24a6.0557 6.0557 0 0 0 5.7718-4.2058 5.9894 5.9894 0 0 0 3.9977-2.9001 6.0557 6.0557 0 0 0-.7475-7.0729zm-9.022 12.6081a4.4755 4.4755 0 0 1-2.8764-1.0408l.1419-.0804 4.7783-2.7582a.7948.7948 0 0 0 .3927-.6813v-6.7369l2.02 1.1686a.071.071 0 0 1 .038.052v5.5826a4.504 4.504 0 0 1-4.4945 4.4944zm-9.6607-4.1254a4.4708 4.4708 0 0 1-.5346-3.0137l.142.0852 4.783 2.7582a.7712.7712 0 0 0 .7806 0l5.8428-3.3685v2.3324a.0804.0804 0 0 1-.0332.0615L9.74 19.9502a4.4992 4.4992 0 0 1-6.1408-1.6464zM2.3408 7.8956a4.485 4.485 0 0 1 2.3655-1.9728V11.6a.7664.7664 0 0 0 .3879.6765l5.8144 3.3543-2.0201 1.1685a.0757.0757 0 0 1-.071 0l-4.8303-2.7865A4.504 4.504 0 0 1 2.3408 7.8956zm16.5963 3.8558L13.1038 8.364 15.1192 7.2a.0757.0757 0 0 1 .071 0l4.8303 2.7913a4.4944 4.4944 0 0 1-.6765 8.1042v-5.6772a.79.79 0 0 0-.4069-.6813zm2.0107-3.0231l-.142-.0852-4.7735-2.7818a.7759.7759 0 0 0-.7854 0L9.409 9.2297V6.8974a.0662.0662 0 0 1 .0284-.0615l4.8303-2.7866a4.4992 4.4992 0 0 1 6.6802 4.66zM8.3065 12.863l-2.02-1.1638a.0804.0804 0 0 1-.038-.0567V6.0742a4.4992 4.4992 0 0 1 7.3757-3.4537l-.142.0805L8.704 5.459a.7948.7948 0 0 0-.3927.6813zm1.0976-2.3654l2.602-1.4998 2.6069 1.4998v2.9994l-2.5974 1.4997-2.6067-1.4997Z"
                            />
                          </svg>
                        </div>
                        <div
                          v-if="platformGroup === 'openai'"
                          class="flex h-5 w-5 items-center justify-center rounded-full bg-emerald-500"
                        >
                          <i class="fas fa-check text-xs text-white"></i>
                        </div>
                      </div>
                      <h4 class="mt-2 text-sm font-semibold text-gray-900 dark:text-gray-100">
                        OpenAI
                      </h4>
                      <p class="text-xs text-gray-600 dark:text-gray-400">GPT 系列</p>
                    </div>
                  </div>

                  <!-- Gemini 分组 -->
                  <div
                    class="group relative cursor-pointer overflow-hidden rounded-lg border-2 transition-all duration-200"
                    :class="[
                      platformGroup === 'gemini'
                        ? 'border-blue-500 bg-gradient-to-br from-blue-50 to-indigo-50 shadow-md dark:from-blue-900/20 dark:to-indigo-900/20'
                        : 'border-gray-200 bg-white hover:border-blue-300 hover:shadow dark:border-gray-700 dark:bg-gray-800 dark:hover:border-blue-600'
                    ]"
                    @click="selectPlatformGroup('gemini')"
                  >
                    <div class="p-3">
                      <div class="flex items-center justify-between">
                        <div
                          class="flex h-8 w-8 items-center justify-center rounded-md bg-gradient-to-br from-blue-500 to-indigo-600"
                        >
                          <i class="fab fa-google text-sm text-white"></i>
                        </div>
                        <div
                          v-if="platformGroup === 'gemini'"
                          class="flex h-5 w-5 items-center justify-center rounded-full bg-blue-500"
                        >
                          <i class="fas fa-check text-xs text-white"></i>
                        </div>
                      </div>
                      <h4 class="mt-2 text-sm font-semibold text-gray-900 dark:text-gray-100">
                        Gemini
                      </h4>
                      <p class="text-xs text-gray-600 dark:text-gray-400">Google AI</p>
                    </div>
                  </div>

                  <!-- Droid 分组 -->
                  <div
                    class="group relative cursor-pointer overflow-hidden rounded-lg border-2 transition-all duration-200"
                    :class="[
                      platformGroup === 'droid'
                        ? 'border-rose-500 bg-gradient-to-br from-rose-50 to-orange-50 shadow-md dark:from-rose-900/20 dark:to-orange-900/20'
                        : 'border-gray-200 bg-white hover:border-rose-300 hover:shadow dark:border-gray-700 dark:bg-gray-800 dark:hover:border-rose-600'
                    ]"
                    @click="selectPlatformGroup('droid')"
                  >
                    <div class="p-3">
                      <div class="flex items-center justify-between">
                        <div
                          class="flex h-8 w-8 items-center justify-center rounded-md bg-gradient-to-br from-rose-500 to-orange-500"
                        >
                          <i class="fas fa-robot text-sm text-white"></i>
                        </div>
                        <div
                          v-if="platformGroup === 'droid'"
                          class="flex h-5 w-5 items-center justify-center rounded-full bg-rose-500"
                        >
                          <i class="fas fa-check text-xs text-white"></i>
                        </div>
                      </div>
                      <h4 class="mt-2 text-sm font-semibold text-gray-900 dark:text-gray-100">
                        Droid
                      </h4>
                      <p class="text-xs text-gray-600 dark:text-gray-400">Claude Droid</p>
                    </div>
                  </div>
                </div>

                <!-- 子平台选择器 -->
                <div
                  v-if="platformGroup"
                  class="animate-fadeIn rounded-lg border border-gray-200 bg-gray-50 p-3 dark:border-gray-700 dark:bg-gray-800/50"
                >
                  <p class="mb-2 text-xs font-medium text-gray-700 dark:text-gray-300">
                    选择具体平台类型：
                  </p>
                  <div class="grid grid-cols-2 gap-2 sm:grid-cols-3">
                    <!-- Claude 子选项 -->
                    <template v-if="platformGroup === 'claude'">
                      <label
                        class="group relative flex cursor-pointer items-center rounded-md border p-2 transition-all"
                        :class="[
                          form.platform === 'claude'
                            ? 'border-indigo-500 bg-indigo-50 dark:border-indigo-400 dark:bg-indigo-900/30'
                            : 'border-gray-300 bg-white hover:border-indigo-400 hover:bg-indigo-50/50 dark:border-gray-600 dark:bg-gray-700 dark:hover:border-indigo-500 dark:hover:bg-indigo-900/20'
                        ]"
                      >
                        <input
                          v-model="form.platform"
                          class="sr-only"
                          type="radio"
                          value="claude"
                        />
                        <div class="flex items-center gap-2">
                          <i class="fas fa-brain text-sm text-indigo-600 dark:text-indigo-400"></i>
                          <div>
                            <span class="block text-xs font-medium text-gray-900 dark:text-gray-100"
                              >Claude Code</span
                            >
                            <span class="text-xs text-gray-500 dark:text-gray-400">官方</span>
                          </div>
                        </div>
                        <div
                          v-if="form.platform === 'claude'"
                          class="absolute right-1 top-1 flex h-4 w-4 items-center justify-center rounded-full bg-indigo-500"
                        >
                          <i class="fas fa-check text-xs text-white"></i>
                        </div>
                      </label>

                      <label
                        class="group relative flex cursor-pointer items-center rounded-md border p-2 transition-all"
                        :class="[
                          form.platform === 'claude-console'
                            ? 'border-purple-500 bg-purple-50 dark:border-purple-400 dark:bg-purple-900/30'
                            : 'border-gray-300 bg-white hover:border-purple-400 hover:bg-purple-50/50 dark:border-gray-600 dark:bg-gray-700 dark:hover:border-purple-500 dark:hover:bg-purple-900/20'
                        ]"
                      >
                        <input
                          v-model="form.platform"
                          class="sr-only"
                          type="radio"
                          value="claude-console"
                        />
                        <div class="flex items-center gap-2">
                          <i
                            class="fas fa-terminal text-sm text-purple-600 dark:text-purple-400"
                          ></i>
                          <div>
                            <span class="block text-xs font-medium text-gray-900 dark:text-gray-100"
                              >Claude Console</span
                            >
                            <span class="text-xs text-gray-500 dark:text-gray-400">标准API</span>
                          </div>
                        </div>
                        <div
                          v-if="form.platform === 'claude-console'"
                          class="absolute right-1 top-1 flex h-4 w-4 items-center justify-center rounded-full bg-purple-500"
                        >
                          <i class="fas fa-check text-xs text-white"></i>
                        </div>
                      </label>

                      <label
                        class="group relative flex cursor-pointer items-center rounded-md border p-2 transition-all"
                        :class="[
                          form.platform === 'bedrock'
                            ? 'border-orange-500 bg-orange-50 dark:border-orange-400 dark:bg-orange-900/30'
                            : 'border-gray-300 bg-white hover:border-orange-400 hover:bg-orange-50/50 dark:border-gray-600 dark:bg-gray-700 dark:hover:border-orange-500 dark:hover:bg-orange-900/20'
                        ]"
                      >
                        <input
                          v-model="form.platform"
                          class="sr-only"
                          type="radio"
                          value="bedrock"
                        />
                        <div class="flex items-center gap-2">
                          <i class="fab fa-aws text-sm text-orange-600 dark:text-orange-400"></i>
                          <div>
                            <span class="block text-xs font-medium text-gray-900 dark:text-gray-100"
                              >Bedrock</span
                            >
                            <span class="text-xs text-gray-500 dark:text-gray-400">AWS</span>
                          </div>
                        </div>
                        <div
                          v-if="form.platform === 'bedrock'"
                          class="absolute right-1 top-1 flex h-4 w-4 items-center justify-center rounded-full bg-orange-500"
                        >
                          <i class="fas fa-check text-xs text-white"></i>
                        </div>
                      </label>

                      <label
                        class="group relative flex cursor-pointer items-center rounded-md border p-2 transition-all"
                        :class="[
                          form.platform === 'ccr'
                            ? 'border-cyan-500 bg-cyan-50 dark:border-cyan-400 dark:bg-cyan-900/30'
                            : 'border-gray-300 bg-white hover:border-cyan-400 hover:bg-cyan-50/50 dark:border-gray-600 dark:bg-gray-700 dark:hover:border-cyan-500 dark:hover:bg-cyan-900/20'
                        ]"
                      >
                        <input v-model="form.platform" class="sr-only" type="radio" value="ccr" />
                        <div class="flex items-center gap-2">
                          <i
                            class="fas fa-code-branch text-sm text-cyan-600 dark:text-cyan-400"
                          ></i>
                          <div>
                            <span class="block text-xs font-medium text-gray-900 dark:text-gray-100"
                              >CCR</span
                            >
                            <span class="text-xs text-gray-500 dark:text-gray-400"
                              >Claude Code Router</span
                            >
                          </div>
                        </div>
                        <div
                          v-if="form.platform === 'ccr'"
                          class="absolute right-1 top-1 flex h-4 w-4 items-center justify-center rounded-full bg-cyan-500"
                        >
                          <i class="fas fa-check text-xs text-white"></i>
                        </div>
                      </label>
                    </template>

                    <!-- OpenAI 子选项 -->
                    <template v-if="platformGroup === 'openai'">
                      <label
                        class="group relative flex cursor-pointer items-center rounded-md border p-2 transition-all"
                        :class="[
                          form.platform === 'openai'
                            ? 'border-emerald-500 bg-emerald-50 dark:border-emerald-400 dark:bg-emerald-900/30'
                            : 'border-gray-300 bg-white hover:border-emerald-400 hover:bg-emerald-50/50 dark:border-gray-600 dark:bg-gray-700 dark:hover:border-emerald-500 dark:hover:bg-emerald-900/20'
                        ]"
                      >
                        <input
                          v-model="form.platform"
                          class="sr-only"
                          type="radio"
                          value="openai"
                        />
                        <div class="flex items-center gap-2">
                          <i
                            class="fas fa-robot text-sm text-emerald-600 dark:text-emerald-400"
                          ></i>
                          <div>
                            <span class="block text-xs font-medium text-gray-900 dark:text-gray-100"
                              >Codex Cli</span
                            >
                            <span class="text-xs text-gray-500 dark:text-gray-400">官方</span>
                          </div>
                        </div>
                        <div
                          v-if="form.platform === 'openai'"
                          class="absolute right-1 top-1 flex h-4 w-4 items-center justify-center rounded-full bg-emerald-500"
                        >
                          <i class="fas fa-check text-xs text-white"></i>
                        </div>
                      </label>

                      <label
                        class="group relative flex cursor-pointer items-center rounded-md border p-2 transition-all"
                        :class="[
                          form.platform === 'openai-responses'
                            ? 'border-teal-500 bg-teal-50 dark:border-teal-400 dark:bg-teal-900/30'
                            : 'border-gray-300 bg-white hover:border-teal-400 hover:bg-teal-50/50 dark:border-gray-600 dark:bg-gray-700 dark:hover:border-teal-500 dark:hover:bg-teal-900/20'
                        ]"
                      >
                        <input
                          v-model="form.platform"
                          class="sr-only"
                          type="radio"
                          value="openai-responses"
                        />
                        <div class="flex items-center gap-2">
                          <i class="fas fa-server text-sm text-teal-600 dark:text-teal-400"></i>
                          <div>
                            <span class="block text-xs font-medium text-gray-900 dark:text-gray-100"
                              >Responses</span
                            >
                            <span class="text-xs text-gray-500 dark:text-gray-400"
                              >Openai-Responses</span
                            >
                          </div>
                        </div>
                        <div
                          v-if="form.platform === 'openai-responses'"
                          class="absolute right-1 top-1 flex h-4 w-4 items-center justify-center rounded-full bg-teal-500"
                        >
                          <i class="fas fa-check text-xs text-white"></i>
                        </div>
                      </label>

                      <label
                        class="group relative flex cursor-pointer items-center rounded-md border p-2 transition-all"
                        :class="[
                          form.platform === 'azure_openai'
                            ? 'border-blue-500 bg-blue-50 dark:border-blue-400 dark:bg-blue-900/30'
                            : 'border-gray-300 bg-white hover:border-blue-400 hover:bg-blue-50/50 dark:border-gray-600 dark:bg-gray-700 dark:hover:border-blue-500 dark:hover:bg-blue-900/20'
                        ]"
                      >
                        <input
                          v-model="form.platform"
                          class="sr-only"
                          type="radio"
                          value="azure_openai"
                        />
                        <div class="flex items-center gap-2">
                          <i class="fab fa-microsoft text-sm text-blue-600 dark:text-blue-400"></i>
                          <div>
                            <span class="block text-xs font-medium text-gray-900 dark:text-gray-100"
                              >Azure</span
                            >
                            <span class="text-xs text-gray-500 dark:text-gray-400"
                              >Azure Openai</span
                            >
                          </div>
                        </div>
                        <div
                          v-if="form.platform === 'azure_openai'"
                          class="absolute right-1 top-1 flex h-4 w-4 items-center justify-center rounded-full bg-blue-500"
                        >
                          <i class="fas fa-check text-xs text-white"></i>
                        </div>
                      </label>
                    </template>

                    <!-- Gemini 子选项 -->
                    <template v-if="platformGroup === 'gemini'">
                      <label
                        class="group relative flex cursor-pointer items-center rounded-md border p-2 transition-all"
                        :class="[
                          form.platform === 'gemini'
                            ? 'border-blue-500 bg-blue-50 dark:border-blue-400 dark:bg-blue-900/30'
                            : 'border-gray-300 bg-white hover:border-blue-400 hover:bg-blue-50/50 dark:border-gray-600 dark:bg-gray-700 dark:hover:border-blue-500 dark:hover:bg-blue-900/20'
                        ]"
                      >
                        <input
                          v-model="form.platform"
                          class="sr-only"
                          type="radio"
                          value="gemini"
                        />
                        <div class="flex items-center gap-2">
                          <i class="fab fa-google text-sm text-blue-600 dark:text-blue-400"></i>
                          <div>
                            <span class="block text-xs font-medium text-gray-900 dark:text-gray-100"
                              >Gemini Cli</span
                            >
                            <span class="text-xs text-gray-500 dark:text-gray-400">官方</span>
                          </div>
                        </div>
                        <div
                          v-if="form.platform === 'gemini'"
                          class="absolute right-1 top-1 flex h-4 w-4 items-center justify-center rounded-full bg-blue-500"
                        >
                          <i class="fas fa-check text-xs text-white"></i>
                        </div>
                      </label>
                    </template>

                    <!-- Droid 子选项 -->
                    <template v-if="platformGroup === 'droid'">
                      <label
                        class="group relative flex cursor-pointer items-center rounded-md border p-2 transition-all"
                        :class="[
                          form.platform === 'droid'
                            ? 'border-rose-500 bg-rose-50 dark:border-rose-400 dark:bg-rose-900/30'
                            : 'border-gray-300 bg-white hover:border-rose-400 hover:bg-rose-50/50 dark:border-gray-600 dark:bg-gray-700 dark:hover:border-rose-500 dark:hover:bg-rose-900/20'
                        ]"
                      >
                        <input v-model="form.platform" class="sr-only" type="radio" value="droid" />
                        <div class="flex items-center gap-2">
                          <i class="fas fa-robot text-sm text-rose-600 dark:text-rose-400"></i>
                          <div>
                            <span class="block text-xs font-medium text-gray-900 dark:text-gray-100"
                              >Droid 专属</span
                            >
                            <span class="text-xs text-gray-500 dark:text-gray-400">官方</span>
                          </div>
                        </div>
                        <div
                          v-if="form.platform === 'droid'"
                          class="absolute right-1 top-1 flex h-4 w-4 items-center justify-center rounded-full bg-rose-500"
                        >
                          <i class="fas fa-check text-xs text-white"></i>
                        </div>
                      </label>
                    </template>
                  </div>
                </div>
              </div>
            </div>

            <div
              v-if="
                !isEdit &&
                form.platform !== 'claude-console' &&
                form.platform !== 'ccr' &&
                form.platform !== 'bedrock' &&
                form.platform !== 'azure_openai' &&
                form.platform !== 'openai-responses'
              "
            >
              <label class="mb-3 block text-sm font-semibold text-gray-700 dark:text-gray-300"
                >添加方式</label
              >
              <div class="flex flex-wrap gap-4">
                <label class="flex cursor-pointer items-center">
                  <input
                    v-model="form.addType"
                    class="mr-2 text-blue-600 focus:ring-blue-500 dark:border-gray-600 dark:bg-gray-700"
                    type="radio"
                    value="oauth"
                  />
                  <span class="text-sm text-gray-700 dark:text-gray-300">
                    OAuth 授权<span v-if="form.platform === 'claude' || form.platform === 'openai'">
                      (用量可视化)</span
                    >
                  </span>
                </label>
                <label v-if="form.platform === 'claude'" class="flex cursor-pointer items-center">
                  <input
                    v-model="form.addType"
                    class="mr-2 text-blue-600 focus:ring-blue-500 dark:border-gray-600 dark:bg-gray-700"
                    type="radio"
                    value="setup-token"
                  />
                  <span class="text-sm text-gray-700 dark:text-gray-300">Setup Token (效期长)</span>
                </label>
                <label class="flex cursor-pointer items-center">
                  <input
                    v-model="form.addType"
                    class="mr-2 text-blue-600 focus:ring-blue-500 dark:border-gray-600 dark:bg-gray-700"
                    type="radio"
                    value="manual"
                  />
                  <span class="text-sm text-gray-700 dark:text-gray-300"
                    >手动输入 Access Token</span
                  >
                </label>
                <label v-if="form.platform === 'droid'" class="flex cursor-pointer items-center">
                  <input
                    v-model="form.addType"
                    class="mr-2 text-blue-600 focus:ring-blue-500 dark:border-gray-600 dark:bg-gray-700"
                    type="radio"
                    value="apikey"
                  />
                  <span class="text-sm text-gray-700 dark:text-gray-300"
                    >使用 API Key (支持多个)</span
                  >
                </label>
              </div>
            </div>

            <div>
              <label class="mb-3 block text-sm font-semibold text-gray-700 dark:text-gray-300"
                >账户名称</label
              >
              <input
                v-model="form.name"
                class="form-input w-full border-gray-300 dark:border-gray-600 dark:bg-gray-700 dark:text-gray-200 dark:placeholder-gray-400"
                :class="{ 'border-red-500': errors.name }"
                placeholder="为账户设置一个易识别的名称"
                required
                type="text"
              />
              <p v-if="errors.name" class="mt-1 text-xs text-red-500">
                {{ errors.name }}
              </p>
            </div>

            <div>
              <label class="mb-3 block text-sm font-semibold text-gray-700 dark:text-gray-300"
                >描述 (可选)</label
              >
              <textarea
                v-model="form.description"
                class="form-input w-full resize-none border-gray-300 dark:border-gray-600 dark:bg-gray-700 dark:text-gray-200 dark:placeholder-gray-400"
                placeholder="账户用途说明..."
                rows="3"
              />
            </div>

            <div>
              <label class="mb-3 block text-sm font-semibold text-gray-700 dark:text-gray-300"
                >账户类型</label
              >
              <div class="flex gap-4">
                <label class="flex cursor-pointer items-center">
                  <input
                    v-model="form.accountType"
                    class="mr-2 text-blue-600 focus:ring-blue-500 dark:border-gray-600 dark:bg-gray-700"
                    type="radio"
                    value="shared"
                  />
                  <span class="text-sm text-gray-700 dark:text-gray-300">共享账户</span>
                </label>
                <label class="flex cursor-pointer items-center">
                  <input
                    v-model="form.accountType"
                    class="mr-2 text-blue-600 focus:ring-blue-500 dark:border-gray-600 dark:bg-gray-700"
                    type="radio"
                    value="dedicated"
                  />
                  <span class="text-sm text-gray-700 dark:text-gray-300">专属账户</span>
                </label>
                <label class="flex cursor-pointer items-center">
                  <input
                    v-model="form.accountType"
                    class="mr-2 text-blue-600 focus:ring-blue-500 dark:border-gray-600 dark:bg-gray-700"
                    type="radio"
                    value="group"
                  />
                  <span class="text-sm text-gray-700 dark:text-gray-300">分组调度</span>
                </label>
              </div>
              <p class="mt-2 text-xs text-gray-500 dark:text-gray-400">
                共享账户：供所有API Key使用；专属账户：仅供特定API
                Key使用；分组调度：加入分组供分组内调度
              </p>
            </div>

            <!-- 到期时间 -->
            <div>
              <label class="mb-2 block text-sm font-semibold text-gray-700 dark:text-gray-300"
                >到期时间 (可选)</label
              >
              <div
                class="rounded-lg border border-gray-200 bg-gray-50 p-3 dark:border-gray-700 dark:bg-gray-800"
              >
                <select
                  v-model="form.expireDuration"
                  class="form-input w-full border-gray-300 dark:border-gray-600 dark:bg-gray-700 dark:text-gray-200"
                  @change="updateAccountExpireAt"
                >
                  <option value="">永不过期</option>
                  <option value="30d">30 天</option>
                  <option value="90d">90 天</option>
                  <option value="180d">180 天</option>
                  <option value="365d">365 天</option>
                  <option value="custom">自定义日期</option>
                </select>
                <div v-if="form.expireDuration === 'custom'" class="mt-3">
                  <input
                    v-model="form.customExpireDate"
                    class="form-input w-full border-gray-300 dark:border-gray-600 dark:bg-gray-700 dark:text-gray-200"
                    :min="minDateTime"
                    type="datetime-local"
                    @change="updateAccountCustomExpireAt"
                  />
                </div>
                <p v-if="form.expiresAt" class="mt-2 text-xs text-gray-500 dark:text-gray-400">
                  <i class="fas fa-calendar-alt mr-1" />
                  将于 {{ formatExpireDate(form.expiresAt) }} 过期
                </p>
                <p v-else class="mt-2 text-xs text-gray-500 dark:text-gray-400">
                  <i class="fas fa-infinity mr-1" />
                  账户永不过期
                </p>
              </div>
              <p class="mt-2 text-xs text-gray-500 dark:text-gray-400">
                设置 Claude Max/Pro 订阅的到期时间，到期后将停止调度此账户
              </p>
            </div>

            <!-- 分组选择器 -->
            <div v-if="form.accountType === 'group'">
              <label class="mb-3 block text-sm font-semibold text-gray-700 dark:text-gray-300"
                >选择分组 *</label
              >
              <div class="flex gap-2">
                <div class="flex-1">
                  <!-- 多选分组界面 -->
                  <div
                    class="max-h-48 space-y-2 overflow-y-auto rounded-md border p-3 dark:border-gray-600 dark:bg-gray-700"
                  >
                    <div
                      v-if="filteredGroups.length === 0"
                      class="text-sm text-gray-500 dark:text-gray-400"
                    >
                      暂无可用分组
                    </div>
                    <label
                      v-for="group in filteredGroups"
                      :key="group.id"
                      class="flex cursor-pointer items-center gap-2 rounded-md p-2 hover:bg-gray-50 dark:hover:bg-gray-600"
                    >
                      <input
                        v-model="form.groupIds"
                        class="rounded border-gray-300 text-blue-600 focus:ring-blue-500 dark:border-gray-600 dark:bg-gray-700"
                        type="checkbox"
                        :value="group.id"
                      />
                      <span class="text-sm text-gray-700 dark:text-gray-200">
                        {{ group.name }} ({{ group.memberCount || 0 }} 个成员)
                      </span>
                    </label>
                    <!-- 新建分组选项 -->
                    <div class="border-t pt-2 dark:border-gray-600">
                      <button
                        class="flex items-center gap-2 text-sm text-blue-600 hover:text-blue-800 dark:text-blue-400 dark:hover:text-blue-300"
                        type="button"
                        @click="handleNewGroup"
                      >
                        <i class="fas fa-plus" />
                        新建分组
                      </button>
                    </div>
                  </div>
                </div>
                <button
                  class="rounded-md border border-gray-300 bg-white px-3 py-2 text-sm font-medium text-gray-700 hover:bg-gray-50 focus:outline-none focus:ring-2 focus:ring-blue-500 focus:ring-offset-2 dark:border-gray-600 dark:bg-gray-700 dark:text-gray-200 dark:hover:bg-gray-600"
                  type="button"
                  @click="refreshGroups"
                >
                  <i class="fas fa-sync-alt" :class="{ 'animate-spin': loadingGroups }" />
                </button>
              </div>
            </div>

            <!-- Gemini 项目 ID 字段 -->
            <div v-if="form.platform === 'gemini'">
              <label class="mb-3 block text-sm font-semibold text-gray-700 dark:text-gray-300"
                >项目 ID (可选)</label
              >
              <input
                v-model="form.projectId"
                class="form-input w-full border-gray-300 dark:border-gray-600 dark:bg-gray-700 dark:text-gray-200 dark:placeholder-gray-400"
                placeholder="例如：verdant-wares-464411-k9"
                type="text"
              />
              <div class="mt-2 rounded-lg border border-yellow-200 bg-yellow-50 p-3">
                <div class="flex items-start gap-2">
                  <i class="fas fa-info-circle mt-0.5 text-yellow-600" />
                  <div class="text-xs text-yellow-700">
                    <p class="mb-1 font-medium">Google Cloud/Workspace 账号需要提供项目 ID</p>
                    <p>
                      某些 Google 账号（特别是绑定了 Google Cloud 的账号）会被识别为 Workspace
                      账号，需要提供额外的项目 ID。
                    </p>
                    <div class="mt-2 rounded border border-yellow-300 bg-white p-2">
                      <p class="mb-1 font-medium">如何获取项目 ID：</p>
                      <ol class="ml-2 list-inside list-decimal space-y-1">
                        <li>
                          访问
                          <a
                            class="font-medium text-blue-600 hover:underline"
                            href="https://console.cloud.google.com/welcome"
                            target="_blank"
                            >Google Cloud Console</a
                          >
                        </li>
                        <li>
                          复制<span class="font-semibold text-red-600">项目 ID（Project ID）</span
                          >，通常是字符串格式
                        </li>
                        <li class="text-red-600">
                          ⚠️ 注意：要复制项目 ID（Project ID），不要复制项目编号（Project Number）！
                        </li>
                      </ol>
                    </div>
                    <p class="mt-2">
                      <strong>提示：</strong>如果您的账号是普通个人账号（未绑定 Google
                      Cloud），请留空此字段。
                    </p>
                  </div>
                </div>
              </div>
            </div>

            <!-- Bedrock 特定字段 -->
            <div v-if="form.platform === 'bedrock' && !isEdit" class="space-y-4">
              <div>
                <label class="mb-3 block text-sm font-semibold text-gray-700 dark:text-gray-300"
                  >AWS 访问密钥 ID *</label
                >
                <input
                  v-model="form.accessKeyId"
                  class="form-input w-full border-gray-300 dark:border-gray-600 dark:bg-gray-700 dark:text-gray-200 dark:placeholder-gray-400"
                  :class="{ 'border-red-500': errors.accessKeyId }"
                  placeholder="请输入 AWS Access Key ID"
                  required
                  type="text"
                />
                <p v-if="errors.accessKeyId" class="mt-1 text-xs text-red-500">
                  {{ errors.accessKeyId }}
                </p>
              </div>

              <div>
                <label class="mb-3 block text-sm font-semibold text-gray-700 dark:text-gray-300"
                  >AWS 秘密访问密钥 *</label
                >
                <input
                  v-model="form.secretAccessKey"
                  class="form-input w-full border-gray-300 dark:border-gray-600 dark:bg-gray-700 dark:text-gray-200 dark:placeholder-gray-400"
                  :class="{ 'border-red-500': errors.secretAccessKey }"
                  placeholder="请输入 AWS Secret Access Key"
                  required
                  type="password"
                />
                <p v-if="errors.secretAccessKey" class="mt-1 text-xs text-red-500">
                  {{ errors.secretAccessKey }}
                </p>
              </div>

              <div>
                <label class="mb-3 block text-sm font-semibold text-gray-700 dark:text-gray-300"
                  >AWS 区域 *</label
                >
                <input
                  v-model="form.region"
                  class="form-input w-full border-gray-300 dark:border-gray-600 dark:bg-gray-700 dark:text-gray-200 dark:placeholder-gray-400"
                  :class="{ 'border-red-500': errors.region }"
                  placeholder="例如：us-east-1"
                  required
                  type="text"
                />
                <p v-if="errors.region" class="mt-1 text-xs text-red-500">
                  {{ errors.region }}
                </p>
                <div class="mt-2 rounded-lg border border-blue-200 bg-blue-50 p-3">
                  <div class="flex items-start gap-2">
                    <i class="fas fa-info-circle mt-0.5 text-blue-600" />
                    <div class="text-xs text-blue-700">
                      <p class="mb-1 font-medium">常用 AWS 区域参考：</p>
                      <div class="grid grid-cols-2 gap-1 text-xs">
                        <span>• us-east-1 (美国东部)</span>
                        <span>• us-west-2 (美国西部)</span>
                        <span>• eu-west-1 (欧洲爱尔兰)</span>
                        <span>• ap-southeast-1 (新加坡)</span>
                        <span>• ap-northeast-1 (东京)</span>
                        <span>• eu-central-1 (法兰克福)</span>
                      </div>
                      <p class="mt-2 text-blue-600">💡 请输入完整的区域代码，如 us-east-1</p>
                    </div>
                  </div>
                </div>
              </div>

              <div>
                <label class="mb-3 block text-sm font-semibold text-gray-700 dark:text-gray-300"
                  >会话令牌 (可选)</label
                >
                <input
                  v-model="form.sessionToken"
                  class="form-input w-full border-gray-300 dark:border-gray-600 dark:bg-gray-700 dark:text-gray-200 dark:placeholder-gray-400"
                  placeholder="如果使用临时凭证，请输入会话令牌"
                  type="password"
                />
                <p class="mt-1 text-xs text-gray-500 dark:text-gray-400">
                  仅在使用临时 AWS 凭证时需要填写
                </p>
              </div>

              <div>
                <label class="mb-3 block text-sm font-semibold text-gray-700 dark:text-gray-300"
                  >默认主模型 (可选)</label
                >
                <input
                  v-model="form.defaultModel"
                  class="form-input w-full border-gray-300 dark:border-gray-600 dark:bg-gray-700 dark:text-gray-200 dark:placeholder-gray-400"
                  placeholder="例如：us.anthropic.claude-sonnet-4-20250514-v1:0"
                  type="text"
                />
                <p class="mt-1 text-xs text-gray-500 dark:text-gray-400">
                  留空将使用系统默认模型。支持 inference profile ID 或 ARN
                </p>
                <div class="mt-2 rounded-lg border border-amber-200 bg-amber-50 p-3">
                  <div class="flex items-start gap-2">
                    <i class="fas fa-info-circle mt-0.5 text-amber-600" />
                    <div class="text-xs text-amber-700">
                      <p class="mb-1 font-medium">Bedrock 模型配置说明：</p>
                      <ul class="list-inside list-disc space-y-1 text-xs">
                        <li>支持 Inference Profile ID（推荐）</li>
                        <li>支持 Application Inference Profile ARN</li>
                        <li>常用模型：us.anthropic.claude-sonnet-4-20250514-v1:0</li>
                        <li>留空将使用系统配置的默认模型</li>
                      </ul>
                    </div>
                  </div>
                </div>
              </div>

              <div>
                <label class="mb-3 block text-sm font-semibold text-gray-700 dark:text-gray-300"
                  >小快速模型 (可选)</label
                >
                <input
                  v-model="form.smallFastModel"
                  class="form-input w-full border-gray-300 dark:border-gray-600 dark:bg-gray-700 dark:text-gray-200 dark:placeholder-gray-400"
                  placeholder="例如：us.anthropic.claude-3-5-haiku-20241022-v1:0"
                  type="text"
                />
                <p class="mt-1 text-xs text-gray-500 dark:text-gray-400">
                  用于快速响应的轻量级模型，留空将使用系统默认
                </p>
              </div>
            </div>

            <!-- Azure OpenAI 特定字段 -->
            <div v-if="form.platform === 'azure_openai' && !isEdit" class="space-y-4">
              <div>
                <label class="mb-3 block text-sm font-semibold text-gray-700 dark:text-gray-300"
                  >Azure Endpoint *</label
                >
                <input
                  v-model="form.azureEndpoint"
                  class="form-input w-full border-gray-300 dark:border-gray-600 dark:bg-gray-700 dark:text-gray-200 dark:placeholder-gray-400"
                  :class="{ 'border-red-500': errors.azureEndpoint }"
                  placeholder="https://your-resource.openai.azure.com"
                  required
                  type="url"
                />
                <p v-if="errors.azureEndpoint" class="mt-1 text-xs text-red-500">
                  {{ errors.azureEndpoint }}
                </p>
                <p class="mt-1 text-xs text-gray-500 dark:text-gray-400">
                  Azure OpenAI 资源的终结点 URL，格式：https://your-resource.openai.azure.com
                </p>
              </div>

              <div>
                <label class="mb-3 block text-sm font-semibold text-gray-700 dark:text-gray-300"
                  >API 版本</label
                >
                <input
                  v-model="form.apiVersion"
                  class="form-input w-full border-gray-300 dark:border-gray-600 dark:bg-gray-700 dark:text-gray-200 dark:placeholder-gray-400"
                  placeholder="2024-02-01"
                  type="text"
                />
                <p class="mt-1 text-xs text-gray-500 dark:text-gray-400">
                  Azure OpenAI API 版本，默认使用最新稳定版本 2024-02-01
                </p>
              </div>

              <div>
                <label class="mb-3 block text-sm font-semibold text-gray-700 dark:text-gray-300"
                  >部署名称 *</label
                >
                <input
                  v-model="form.deploymentName"
                  class="form-input w-full border-gray-300 dark:border-gray-600 dark:bg-gray-700 dark:text-gray-200 dark:placeholder-gray-400"
                  :class="{ 'border-red-500': errors.deploymentName }"
                  placeholder="gpt-4"
                  required
                  type="text"
                />
                <p v-if="errors.deploymentName" class="mt-1 text-xs text-red-500">
                  {{ errors.deploymentName }}
                </p>
                <p class="mt-1 text-xs text-gray-500 dark:text-gray-400">
                  在 Azure OpenAI Studio 中创建的部署名称
                </p>
              </div>

              <div>
                <label class="mb-3 block text-sm font-semibold text-gray-700 dark:text-gray-300"
                  >API Key *</label
                >
                <input
                  v-model="form.apiKey"
                  class="form-input w-full border-gray-300 dark:border-gray-600 dark:bg-gray-700 dark:text-gray-200 dark:placeholder-gray-400"
                  :class="{ 'border-red-500': errors.apiKey }"
                  placeholder="请输入 Azure OpenAI API Key"
                  required
                  type="password"
                />
                <p v-if="errors.apiKey" class="mt-1 text-xs text-red-500">
                  {{ errors.apiKey }}
                </p>
                <p class="mt-1 text-xs text-gray-500 dark:text-gray-400">
                  从 Azure 门户获取的 API 密钥
                </p>
              </div>

              <div>
                <label class="mb-3 block text-sm font-semibold text-gray-700 dark:text-gray-300"
                  >支持的模型</label
                >
                <div class="flex flex-wrap gap-2">
                  <label
                    v-for="model in [
                      'gpt-4',
                      'gpt-4-turbo',
                      'gpt-4o',
                      'gpt-4o-mini',
                      'gpt-5',
                      'gpt-5-mini',
                      'gpt-35-turbo',
                      'gpt-35-turbo-16k',
                      'codex-mini'
                    ]"
                    :key="model"
                    class="flex cursor-pointer items-center"
                  >
                    <input
                      v-model="form.supportedModels"
                      class="mr-2 text-blue-600 focus:ring-blue-500 dark:border-gray-600 dark:bg-gray-700"
                      type="checkbox"
                      :value="model"
                    />
                    <span class="text-sm text-gray-700 dark:text-gray-300">{{ model }}</span>
                  </label>
                </div>
                <p class="mt-1 text-xs text-gray-500 dark:text-gray-400">
                  选择此部署支持的模型类型
                </p>
              </div>
            </div>

            <div v-if="form.platform === 'bedrock' && !isEdit">
              <div>
                <label class="mb-3 block text-sm font-semibold text-gray-700 dark:text-gray-300"
                  >限流机制</label
                >
                <div class="mb-3">
                  <label class="inline-flex cursor-pointer items-center">
                    <input
                      v-model="form.enableRateLimit"
                      class="mr-2 rounded border-gray-300 text-blue-600 focus:border-blue-500 focus:ring focus:ring-blue-200 dark:border-gray-600 dark:bg-gray-700"
                      type="checkbox"
                    />
                    <span class="text-sm text-gray-700 dark:text-gray-300">启用限流机制</span>
                  </label>
                  <p class="mt-1 text-xs text-gray-500 dark:text-gray-400">
                    启用后，当账号返回429错误时将暂停调度一段时间
                  </p>
                </div>

                <div v-if="form.enableRateLimit">
                  <label class="mb-3 block text-sm font-semibold text-gray-700 dark:text-gray-300"
                    >限流时间 (分钟)</label
                  >
                  <input
                    v-model.number="form.rateLimitDuration"
                    class="form-input w-full border-gray-300 dark:border-gray-600 dark:bg-gray-700 dark:text-gray-200 dark:placeholder-gray-400"
                    min="1"
                    placeholder="默认60分钟"
                    type="number"
                  />
                  <p class="mt-1 text-xs text-gray-500 dark:text-gray-400">
                    账号被限流后暂停调度的时间（分钟）
                  </p>
                </div>
              </div>
            </div>

            <!-- Claude Console 和 CCR 特定字段 -->
            <div
              v-if="(form.platform === 'claude-console' || form.platform === 'ccr') && !isEdit"
              class="space-y-4"
            >
              <div>
                <label class="mb-3 block text-sm font-semibold text-gray-700 dark:text-gray-300"
                  >API URL *</label
                >
                <input
                  v-model="form.apiUrl"
                  class="form-input w-full border-gray-300 dark:border-gray-600 dark:bg-gray-700 dark:text-gray-200 dark:placeholder-gray-400"
                  :class="{ 'border-red-500': errors.apiUrl }"
                  placeholder="例如：https://api.example.com"
                  required
                  type="text"
                />
                <p v-if="errors.apiUrl" class="mt-1 text-xs text-red-500">
                  {{ errors.apiUrl }}
                </p>
              </div>

              <div>
                <label class="mb-3 block text-sm font-semibold text-gray-700 dark:text-gray-300"
                  >API Key *</label
                >
                <input
                  v-model="form.apiKey"
                  class="form-input w-full border-gray-300 dark:border-gray-600 dark:bg-gray-700 dark:text-gray-200 dark:placeholder-gray-400"
                  :class="{ 'border-red-500': errors.apiKey }"
                  placeholder="请输入API Key"
                  required
                  type="password"
                />
                <p v-if="errors.apiKey" class="mt-1 text-xs text-red-500">
                  {{ errors.apiKey }}
                </p>
              </div>

              <!-- 额度管理字段 -->
              <div class="grid grid-cols-2 gap-4">
                <div>
                  <label class="mb-3 block text-sm font-semibold text-gray-700 dark:text-gray-300">
                    每日额度限制 ($)
                  </label>
                  <input
                    v-model.number="form.dailyQuota"
                    class="form-input w-full border-gray-300 dark:border-gray-600 dark:bg-gray-700 dark:text-gray-200"
                    min="0"
                    placeholder="0 表示不限制"
                    step="0.01"
                    type="number"
                  />
                  <p class="mt-1 text-xs text-gray-500 dark:text-gray-400">
                    设置每日使用额度，0 表示不限制
                  </p>
                </div>

                <div>
                  <label class="mb-3 block text-sm font-semibold text-gray-700 dark:text-gray-300">
                    额度重置时间
                  </label>
                  <input
                    v-model="form.quotaResetTime"
                    class="form-input w-full border-gray-300 dark:border-gray-600 dark:bg-gray-700 dark:text-gray-200"
                    placeholder="00:00"
                    type="time"
                  />
                  <p class="mt-1 text-xs text-gray-500 dark:text-gray-400">
                    每日自动重置额度的时间
                  </p>
                </div>
              </div>

              <div>
                <label class="mb-3 block text-sm font-semibold text-gray-700 dark:text-gray-300"
                  >模型限制 (可选)</label
                >

                <!-- 模式切换 -->
                <div class="mb-4 flex gap-2">
                  <button
                    class="flex-1 rounded-lg px-4 py-2 text-sm font-medium transition-all"
                    :class="
                      modelRestrictionMode === 'whitelist'
                        ? 'bg-blue-500 text-white shadow-md'
                        : 'border border-gray-300 text-gray-600 hover:border-blue-300 dark:border-gray-600 dark:text-gray-400 dark:hover:border-blue-500'
                    "
                    type="button"
                    @click="modelRestrictionMode = 'whitelist'"
                  >
                    <i class="fas fa-check-circle mr-2" />
                    模型白名单
                  </button>
                  <button
                    class="flex-1 rounded-lg px-4 py-2 text-sm font-medium transition-all"
                    :class="
                      modelRestrictionMode === 'mapping'
                        ? 'bg-purple-500 text-white shadow-md'
                        : 'border border-gray-300 text-gray-600 hover:border-purple-300 dark:border-gray-600 dark:text-gray-400 dark:hover:border-purple-500'
                    "
                    type="button"
                    @click="modelRestrictionMode = 'mapping'"
                  >
                    <i class="fas fa-random mr-2" />
                    模型映射
                  </button>
                </div>

                <!-- 白名单模式 -->
                <div v-if="modelRestrictionMode === 'whitelist'">
                  <div class="mb-3 rounded-lg bg-blue-50 p-3 dark:bg-blue-900/30">
                    <p class="text-xs text-blue-700 dark:text-blue-400">
                      <i class="fas fa-info-circle mr-1" />
                      选择允许使用此账户的模型。留空表示支持所有模型。
                    </p>
                  </div>

                  <!-- 模型复选框列表 -->
                  <div class="mb-3 grid grid-cols-2 gap-2">
                    <label
                      v-for="model in commonModels"
                      :key="model.value"
                      class="flex cursor-pointer items-center rounded-lg border p-3 transition-all hover:bg-gray-50 dark:border-gray-600 dark:hover:bg-gray-700"
                      :class="
                        allowedModels.includes(model.value)
                          ? 'border-blue-500 bg-blue-50 dark:border-blue-400 dark:bg-blue-900/30'
                          : 'border-gray-300'
                      "
                    >
                      <input
                        v-model="allowedModels"
                        class="mr-2 text-blue-600 focus:ring-blue-500"
                        type="checkbox"
                        :value="model.value"
                      />
                      <span class="text-sm font-medium text-gray-700 dark:text-gray-300">{{
                        model.label
                      }}</span>
                    </label>
                  </div>

                  <p class="text-xs text-gray-500 dark:text-gray-400">
                    已选择 {{ allowedModels.length }} 个模型
                    <span v-if="allowedModels.length === 0">（支持所有模型）</span>
                  </p>
                </div>

                <!-- 映射模式 -->
                <div v-else>
                  <div class="mb-3 rounded-lg bg-purple-50 p-3 dark:bg-purple-900/30">
                    <p class="text-xs text-purple-700 dark:text-purple-400">
                      <i class="fas fa-info-circle mr-1" />
                      配置模型映射关系。左侧是客户端请求的模型，右侧是实际发送给API的模型。
                    </p>
                  </div>

                  <!-- 模型映射表 -->
                  <div class="mb-3 space-y-2">
                    <div
                      v-for="(mapping, index) in modelMappings"
                      :key="index"
                      class="flex items-center gap-2"
                    >
                      <input
                        v-model="mapping.from"
                        class="form-input flex-1 border-gray-300 dark:border-gray-600 dark:bg-gray-700 dark:text-gray-200 dark:placeholder-gray-400"
                        placeholder="原始模型名称"
                        type="text"
                      />
                      <i class="fas fa-arrow-right text-gray-400 dark:text-gray-500" />
                      <input
                        v-model="mapping.to"
                        class="form-input flex-1 border-gray-300 dark:border-gray-600 dark:bg-gray-700 dark:text-gray-200 dark:placeholder-gray-400"
                        placeholder="映射后的模型名称"
                        type="text"
                      />
                      <button
                        class="rounded-lg p-2 text-red-500 transition-colors hover:bg-red-50 dark:hover:bg-red-900/20"
                        type="button"
                        @click="removeModelMapping(index)"
                      >
                        <i class="fas fa-trash" />
                      </button>
                    </div>
                  </div>

                  <!-- 添加映射按钮 -->
                  <button
                    class="w-full rounded-lg border-2 border-dashed border-gray-300 px-4 py-2 text-gray-600 transition-colors hover:border-gray-400 hover:text-gray-700 dark:border-gray-600 dark:text-gray-400 dark:hover:border-gray-500 dark:hover:text-gray-300"
                    type="button"
                    @click="addModelMapping"
                  >
                    <i class="fas fa-plus mr-2" />
                    添加模型映射
                  </button>

                  <!-- 快捷添加按钮 -->
                  <div class="mt-3 flex flex-wrap gap-2">
                    <button
                      class="rounded-lg bg-blue-100 px-3 py-1 text-xs text-blue-700 transition-colors hover:bg-blue-200 dark:bg-blue-900/30 dark:text-blue-400 dark:hover:bg-blue-900/50"
                      type="button"
                      @click="
                        addPresetMapping('claude-sonnet-4-20250514', 'claude-sonnet-4-20250514')
                      "
                    >
                      + Sonnet 4
                    </button>
                    <button
                      class="rounded-lg bg-purple-100 px-3 py-1 text-xs text-purple-700 transition-colors hover:bg-purple-200 dark:bg-purple-900/30 dark:text-purple-400 dark:hover:bg-purple-900/50"
                      type="button"
                      @click="
                        addPresetMapping('claude-opus-4-1-20250805', 'claude-opus-4-1-20250805')
                      "
                    >
                      + Opus 4.1
                    </button>
                    <button
                      class="rounded-lg bg-green-100 px-3 py-1 text-xs text-green-700 transition-colors hover:bg-green-200 dark:bg-green-900/30 dark:text-green-400 dark:hover:bg-green-900/50"
                      type="button"
                      @click="
                        addPresetMapping('claude-3-5-haiku-20241022', 'claude-3-5-haiku-20241022')
                      "
                    >
                      + Haiku 3.5
                    </button>
                    <button
                      class="rounded-lg bg-orange-100 px-3 py-1 text-xs text-orange-700 transition-colors hover:bg-orange-200 dark:bg-orange-900/30 dark:text-orange-400 dark:hover:bg-orange-900/50"
                      type="button"
                      @click="
                        addPresetMapping('claude-opus-4-1-20250805', 'claude-sonnet-4-20250514')
                      "
                    >
                      + Opus → Sonnet
                    </button>
                  </div>
                </div>
              </div>

              <div>
                <label class="mb-3 block text-sm font-semibold text-gray-700 dark:text-gray-300"
                  >自定义 User-Agent (可选)</label
                >
                <input
                  v-model="form.userAgent"
                  class="form-input w-full border-gray-300 dark:border-gray-600 dark:bg-gray-700 dark:text-gray-200 dark:placeholder-gray-400"
                  placeholder="留空则透传客户端 User-Agent"
                  type="text"
                />
                <p class="mt-1 text-xs text-gray-500 dark:text-gray-400">
                  留空时将自动使用客户端的 User-Agent，仅在需要固定特定 UA 时填写
                </p>
              </div>

              <div>
                <label class="mb-3 block text-sm font-semibold text-gray-700 dark:text-gray-300"
                  >限流机制</label
                >
                <div class="mb-3">
                  <label class="inline-flex cursor-pointer items-center">
                    <input
                      v-model="form.enableRateLimit"
                      class="mr-2 rounded border-gray-300 text-blue-600 focus:border-blue-500 focus:ring focus:ring-blue-200 dark:border-gray-600 dark:bg-gray-700"
                      type="checkbox"
                    />
                    <span class="text-sm text-gray-700 dark:text-gray-300">启用限流机制</span>
                  </label>
                  <p class="mt-1 text-xs text-gray-500 dark:text-gray-400">
                    启用后，当账号返回429错误时将暂停调度一段时间
                  </p>
                </div>

                <div v-if="form.enableRateLimit">
                  <label class="mb-3 block text-sm font-semibold text-gray-700 dark:text-gray-300"
                    >限流时间 (分钟)</label
                  >
                  <input
                    v-model.number="form.rateLimitDuration"
                    class="form-input w-full border-gray-300 dark:border-gray-600 dark:bg-gray-700 dark:text-gray-200 dark:placeholder-gray-400"
                    min="1"
                    placeholder="默认60分钟"
                    type="number"
                  />
                  <p class="mt-1 text-xs text-gray-500 dark:text-gray-400">
                    账号被限流后暂停调度的时间（分钟）
                  </p>
                </div>
              </div>
            </div>

            <!-- OpenAI-Responses 特定字段 -->
            <div v-if="form.platform === 'openai-responses' && !isEdit" class="space-y-4">
              <div>
                <label class="mb-3 block text-sm font-semibold text-gray-700 dark:text-gray-300"
                  >API 基础地址 *</label
                >
                <input
                  v-model="form.baseApi"
                  class="form-input w-full border-gray-300 dark:border-gray-600 dark:bg-gray-700 dark:text-gray-200 dark:placeholder-gray-400"
                  placeholder="https://api.example.com/v1"
                  required
                  type="url"
                />
                <p class="mt-1 text-xs text-gray-500 dark:text-gray-400">
                  第三方 OpenAI 兼容 API 的基础地址，不要包含具体路径
                </p>
              </div>

              <div>
                <label class="mb-3 block text-sm font-semibold text-gray-700 dark:text-gray-300"
                  >API 密钥 *</label
                >
                <div class="relative">
                  <input
                    v-model="form.apiKey"
                    class="form-input w-full border-gray-300 pr-10 dark:border-gray-600 dark:bg-gray-700 dark:text-gray-200 dark:placeholder-gray-400"
                    placeholder="sk-xxxxxxxxxxxx"
                    required
                    :type="showApiKey ? 'text' : 'password'"
                  />
                  <button
                    class="absolute right-3 top-1/2 -translate-y-1/2 text-gray-400 hover:text-gray-600 dark:text-gray-500 dark:hover:text-gray-400"
                    type="button"
                    @click="showApiKey = !showApiKey"
                  >
                    <i :class="showApiKey ? 'fas fa-eye-slash' : 'fas fa-eye'" />
                  </button>
                </div>
                <p class="mt-1 text-xs text-gray-500 dark:text-gray-400">
                  第三方服务提供的 API 密钥
                </p>
              </div>

              <div>
                <label class="mb-3 block text-sm font-semibold text-gray-700 dark:text-gray-300"
                  >自定义 User-Agent (可选)</label
                >
                <input
                  v-model="form.userAgent"
                  class="form-input w-full border-gray-300 dark:border-gray-600 dark:bg-gray-700 dark:text-gray-200 dark:placeholder-gray-400"
                  placeholder="留空则透传原始请求的 User-Agent"
                  type="text"
                />
                <p class="mt-1 text-xs text-gray-500 dark:text-gray-400">
                  可选项。如果设置，所有请求将使用此 User-Agent；否则透传客户端的 User-Agent
                </p>
              </div>

              <!-- 限流时长字段 - 隐藏不显示，使用默认值60 -->
              <input v-model.number="form.rateLimitDuration" type="hidden" value="60" />
            </div>

            <!-- Claude 订阅类型选择 -->
            <div v-if="form.platform === 'claude'">
              <label class="mb-3 block text-sm font-semibold text-gray-700 dark:text-gray-300"
                >订阅类型</label
              >
              <div class="flex gap-4">
                <label class="flex cursor-pointer items-center">
                  <input
                    v-model="form.subscriptionType"
                    class="mr-2 text-blue-600 focus:ring-blue-500 dark:border-gray-600 dark:bg-gray-700"
                    type="radio"
                    value="claude_max"
                  />
                  <span class="text-sm text-gray-700 dark:text-gray-300">Claude Max</span>
                </label>
                <label class="flex cursor-pointer items-center">
                  <input
                    v-model="form.subscriptionType"
                    class="mr-2 text-blue-600 focus:ring-blue-500 dark:border-gray-600 dark:bg-gray-700"
                    type="radio"
                    value="claude_pro"
                  />
                  <span class="text-sm text-gray-700 dark:text-gray-300">Claude Pro</span>
                </label>
              </div>
              <p class="mt-2 text-xs text-gray-500 dark:text-gray-400">
                <i class="fas fa-info-circle mr-1" />
                Pro 账号不支持 Claude Opus 4 模型
              </p>
            </div>

            <!-- Claude 5小时限制自动停止调度选项 -->
            <div v-if="form.platform === 'claude'" class="mt-4">
              <label class="flex items-start">
                <input
                  v-model="form.autoStopOnWarning"
                  class="mt-1 text-blue-600 focus:ring-blue-500 dark:border-gray-600 dark:bg-gray-700"
                  type="checkbox"
                />
                <div class="ml-3">
                  <span class="text-sm font-medium text-gray-700 dark:text-gray-300">
                    5小时使用量接近限制时自动停止调度
                  </span>
                  <p class="mt-1 text-xs text-gray-500 dark:text-gray-400">
                    当系统检测到账户接近5小时使用限制时，自动暂停调度该账户。进入新的时间窗口后会自动恢复调度。
                  </p>
                </div>
              </label>
            </div>

            <!-- Claude User-Agent 版本配置 -->
            <div v-if="form.platform === 'claude'" class="mt-4">
              <label class="flex items-start">
                <input
                  v-model="form.useUnifiedUserAgent"
                  class="mt-1 text-blue-600 focus:ring-blue-500 dark:border-gray-600 dark:bg-gray-700"
                  type="checkbox"
                />
                <div class="ml-3">
                  <span class="text-sm font-medium text-gray-700 dark:text-gray-300">
                    使用统一 Claude Code 版本
                  </span>
                  <p class="mt-1 text-xs text-gray-500 dark:text-gray-400">
                    开启后将使用从真实 Claude Code 客户端捕获的统一 User-Agent，提高兼容性
                  </p>
                  <div v-if="unifiedUserAgent" class="mt-1">
                    <div class="flex items-center justify-between">
                      <p class="text-xs text-green-600 dark:text-green-400">
                        💡 当前统一版本：{{ unifiedUserAgent }}
                      </p>
                      <button
                        class="ml-2 text-xs text-red-500 hover:text-red-700 dark:text-red-400 dark:hover:text-red-300"
                        :disabled="clearingCache"
                        type="button"
                        @click="clearUnifiedCache"
                      >
                        <i v-if="!clearingCache" class="fas fa-trash-alt mr-1"></i>
                        <div v-else class="loading-spinner mr-1"></div>
                        {{ clearingCache ? '清除中...' : '清除缓存' }}
                      </button>
                    </div>
                  </div>
                  <div v-else class="mt-1">
                    <p class="text-xs text-gray-500 dark:text-gray-400">
                      ⏳ 等待从 Claude Code 客户端捕获 User-Agent
                    </p>
                    <p class="mt-1 text-xs text-gray-400 dark:text-gray-500">
                      💡 提示：如果长时间未能捕获，请确认有 Claude Code 客户端正在使用此账户，
                      或联系开发者检查 User-Agent 格式是否发生变化
                    </p>
                  </div>
                </div>
              </label>
            </div>

            <!-- Claude 统一客户端标识配置 -->
            <div v-if="form.platform === 'claude'" class="mt-4">
              <label class="flex items-start">
                <input
                  v-model="form.useUnifiedClientId"
                  class="mt-1 text-blue-600 focus:ring-blue-500 dark:border-gray-600 dark:bg-gray-700"
                  type="checkbox"
                  @change="handleUnifiedClientIdChange"
                />
                <div class="ml-3 flex-1">
                  <span class="text-sm font-medium text-gray-700 dark:text-gray-300">
                    使用统一的客户端标识
                  </span>
                  <p class="mt-1 text-xs text-gray-500 dark:text-gray-400">
                    开启后将使用固定的客户端标识，使所有请求看起来来自同一个客户端，减少特征
                  </p>
                  <div v-if="form.useUnifiedClientId" class="mt-3">
                    <div
                      class="rounded-lg border border-gray-200 bg-gray-50 p-3 dark:border-gray-700 dark:bg-gray-800/50"
                    >
                      <div class="mb-2 flex items-center justify-between">
                        <span class="text-xs font-medium text-gray-600 dark:text-gray-400"
                          >客户端标识 ID</span
                        >
                        <button
                          class="rounded-md bg-blue-100 px-2.5 py-1 text-xs font-medium text-blue-700 transition-colors hover:bg-blue-200 dark:bg-blue-900/30 dark:text-blue-400 dark:hover:bg-blue-900/50"
                          type="button"
                          @click="regenerateClientId"
                        >
                          <i class="fas fa-sync-alt mr-1" />
                          重新生成
                        </button>
                      </div>
                      <div class="flex items-center gap-2">
                        <code
                          class="block w-full select-all break-all rounded bg-gray-100 px-3 py-2 font-mono text-xs text-gray-700 dark:bg-gray-900 dark:text-gray-300"
                        >
                          <span class="text-blue-600 dark:text-blue-400">{{
                            form.unifiedClientId.substring(0, 8)
                          }}</span
                          ><span class="text-gray-500 dark:text-gray-500">{{
                            form.unifiedClientId.substring(8, 56)
                          }}</span
                          ><span class="text-blue-600 dark:text-blue-400">{{
                            form.unifiedClientId.substring(56)
                          }}</span>
                        </code>
                      </div>
                      <p class="mt-2 text-xs text-gray-500 dark:text-gray-400">
                        <i class="fas fa-info-circle mr-1 text-blue-500" />
                        此ID将替换请求中的user_id客户端部分，保留session部分用于粘性会话
                      </p>
                    </div>
                  </div>
                </div>
              </label>
            </div>

            <!-- 所有平台的优先级设置 -->
            <div>
              <label class="mb-3 block text-sm font-semibold text-gray-700 dark:text-gray-300"
                >调度优先级 (1-100)</label
              >
              <input
                v-model.number="form.priority"
                class="form-input w-full border-gray-300 dark:border-gray-600 dark:bg-gray-700 dark:text-gray-200 dark:placeholder-gray-400"
                max="100"
                min="1"
                placeholder="数字越小优先级越高，默认50"
                type="number"
              />
              <p class="mt-1 text-xs text-gray-500 dark:text-gray-400">
                数字越小优先级越高，建议范围：1-100
              </p>
            </div>

            <!-- 手动输入 Token 字段 -->
            <div
              v-if="
                form.addType === 'manual' &&
                form.platform !== 'claude-console' &&
                form.platform !== 'ccr' &&
                form.platform !== 'bedrock' &&
                form.platform !== 'azure_openai' &&
                form.platform !== 'openai-responses'
              "
              class="space-y-4 rounded-lg border border-blue-200 bg-blue-50 p-4"
            >
              <div class="mb-4 flex items-start gap-3">
                <div
                  class="mt-1 flex h-8 w-8 flex-shrink-0 items-center justify-center rounded-lg bg-blue-500"
                >
                  <i class="fas fa-info text-sm text-white" />
                </div>
                <div>
                  <h5 class="mb-2 font-semibold text-blue-900 dark:text-blue-300">
                    手动输入 Token
                  </h5>
                  <p
                    v-if="form.platform === 'claude'"
                    class="mb-2 text-sm text-blue-800 dark:text-blue-300"
                  >
                    请输入有效的 Claude Access Token。如果您有 Refresh
                    Token，建议也一并填写以支持自动刷新。
                  </p>
                  <p
                    v-else-if="form.platform === 'gemini'"
                    class="mb-2 text-sm text-blue-800 dark:text-blue-300"
                  >
                    请输入有效的 Gemini Access Token。如果您有 Refresh
                    Token，建议也一并填写以支持自动刷新。
                  </p>
                  <p
                    v-else-if="form.platform === 'openai'"
                    class="mb-2 text-sm text-blue-800 dark:text-blue-300"
                  >
                    请输入有效的 OpenAI Access Token。如果您有 Refresh
                    Token，建议也一并填写以支持自动刷新。
                  </p>
                  <p
                    v-else-if="form.platform === 'droid'"
                    class="mb-2 text-sm text-blue-800 dark:text-blue-300"
                  >
                    请输入有效的 Droid Access Token，并同时提供 Refresh Token 以支持自动刷新。
                  </p>
                  <div
                    class="mb-2 mt-2 rounded-lg border border-blue-300 bg-white/80 p-3 dark:border-blue-600 dark:bg-gray-800/80"
                  >
                    <p class="mb-1 text-sm font-medium text-blue-900 dark:text-blue-300">
                      <i class="fas fa-folder-open mr-1" />
                      获取 Access Token 的方法：
                    </p>
                    <p
                      v-if="form.platform === 'claude'"
                      class="text-xs text-blue-800 dark:text-blue-300"
                    >
                      请从已登录 Claude Code 的机器上获取
                      <code class="rounded bg-blue-100 px-1 py-0.5 font-mono dark:bg-blue-900/50"
                        >~/.claude/.credentials.json</code
                      >
                      文件中的凭证， 请勿使用 Claude 官网 API Keys 页面的密钥。
                    </p>
                    <p
                      v-else-if="form.platform === 'gemini'"
                      class="text-xs text-blue-800 dark:text-blue-300"
                    >
                      请从已登录 Gemini CLI 的机器上获取
                      <code class="rounded bg-blue-100 px-1 py-0.5 font-mono dark:bg-blue-900/50"
                        >~/.config/gemini/credentials.json</code
                      >
                      文件中的凭证。
                    </p>
                    <p
                      v-else-if="form.platform === 'openai'"
                      class="text-xs text-blue-800 dark:text-blue-300"
                    >
                      请从已登录 OpenAI 账户的机器上获取认证凭证， 或通过 OAuth 授权流程获取 Access
                      Token。
                    </p>
                    <p
                      v-else-if="form.platform === 'droid'"
                      class="text-xs text-blue-800 dark:text-blue-300"
                    >
                      请从已完成授权的 Droid CLI 或 Factory.ai 导出的凭证中获取 Access Token 与
                      Refresh Token。
                    </p>
                  </div>
                  <p
                    v-if="form.platform !== 'droid'"
                    class="text-xs text-blue-600 dark:text-blue-400"
                  >
                    💡 如果未填写 Refresh Token，Token 过期后需要手动更新。
                  </p>
                  <p v-else class="text-xs text-red-600 dark:text-red-400">
                    ⚠️ Droid 账户必须填写 Refresh Token，缺失将导致无法自动刷新 Access Token。
                  </p>
                </div>
              </div>

              <div v-if="form.platform === 'openai'">
                <label class="mb-3 block text-sm font-semibold text-gray-700 dark:text-gray-300"
                  >Access Token (可选)</label
                >
                <textarea
                  v-model="form.accessToken"
                  class="form-input w-full resize-none border-gray-300 font-mono text-xs dark:border-gray-600 dark:bg-gray-700 dark:text-gray-200 dark:placeholder-gray-400"
                  placeholder="可选：如果不填写，系统会自动通过 Refresh Token 获取..."
                  rows="4"
                />
                <p class="mt-2 text-xs text-gray-500 dark:text-gray-400">
                  <i class="fas fa-info-circle mr-1" />
                  Access Token 可选填。如果不提供，系统会通过 Refresh Token 自动获取。
                </p>
              </div>

              <div v-else>
                <label class="mb-3 block text-sm font-semibold text-gray-700 dark:text-gray-300"
                  >Access Token *</label
                >
                <textarea
                  v-model="form.accessToken"
                  class="form-input w-full resize-none border-gray-300 font-mono text-xs dark:border-gray-600 dark:bg-gray-700 dark:text-gray-200 dark:placeholder-gray-400"
                  :class="{ 'border-red-500': errors.accessToken }"
                  placeholder="请输入 Access Token..."
                  required
                  rows="4"
                />
                <p v-if="errors.accessToken" class="mt-1 text-xs text-red-500">
                  {{ errors.accessToken }}
                </p>
              </div>

              <div v-if="form.platform === 'openai' || form.platform === 'droid'">
                <label class="mb-3 block text-sm font-semibold text-gray-700 dark:text-gray-300"
                  >Refresh Token *</label
                >
                <textarea
                  v-model="form.refreshToken"
                  class="form-input w-full resize-none border-gray-300 font-mono text-xs dark:border-gray-600 dark:bg-gray-700 dark:text-gray-200 dark:placeholder-gray-400"
                  :class="{ 'border-red-500': errors.refreshToken }"
                  placeholder="请输入 Refresh Token（必填）..."
                  required
                  rows="4"
                />
                <p v-if="errors.refreshToken" class="mt-1 text-xs text-red-500">
                  {{ errors.refreshToken }}
                </p>
                <p class="mt-2 text-xs text-gray-500 dark:text-gray-400">
                  <i class="fas fa-info-circle mr-1" />
                  <template v-if="form.platform === 'openai'">
                    系统将使用 Refresh Token 自动获取 Access Token 和用户信息
                  </template>
                  <template v-else>
                    系统将使用 Refresh Token 自动刷新 Factory.ai 访问令牌，确保账户保持可用。
                  </template>
                </p>
              </div>

              <div v-else>
                <label class="mb-3 block text-sm font-semibold text-gray-700 dark:text-gray-300"
                  >Refresh Token (可选)</label
                >
                <textarea
                  v-model="form.refreshToken"
                  class="form-input w-full resize-none border-gray-300 font-mono text-xs dark:border-gray-600 dark:bg-gray-700 dark:text-gray-200 dark:placeholder-gray-400"
                  placeholder="请输入 Refresh Token..."
                  rows="4"
                />
              </div>
            </div>

            <!-- API Key 模式输入 -->
            <div
              v-if="form.addType === 'apikey' && form.platform === 'droid'"
              class="space-y-4 rounded-lg border border-purple-200 bg-purple-50 p-4 dark:border-purple-700 dark:bg-purple-900/30"
            >
              <div class="mb-4 flex items-start gap-3">
                <div
                  class="mt-1 flex h-8 w-8 flex-shrink-0 items-center justify-center rounded-lg bg-purple-500"
                >
                  <i class="fas fa-key text-sm text-white" />
                </div>
                <div>
                  <h5 class="mb-2 font-semibold text-purple-900 dark:text-purple-200">
                    使用 API Key 调度 Droid
                  </h5>
                  <p class="text-sm text-purple-800 dark:text-purple-200">
                    请填写一个或多个 Factory.ai API
                    Key，系统会自动在请求时随机挑选并结合会话哈希维持粘性，确保对话上下文保持稳定。
                  </p>
                </div>
              </div>

              <div>
                <label class="mb-3 block text-sm font-semibold text-gray-700 dark:text-gray-300"
                  >API Key 列表 *</label
                >
                <textarea
                  v-model="form.apiKeysInput"
                  class="form-input w-full resize-none border-gray-300 font-mono text-xs dark:border-gray-600 dark:bg-gray-700 dark:text-gray-200 dark:placeholder-gray-400"
                  :class="{ 'border-red-500': errors.apiKeys }"
                  placeholder="每行一个 API Key，可粘贴多行"
                  required
                  rows="6"
                />
                <p v-if="errors.apiKeys" class="mt-1 text-xs text-red-500">
                  {{ errors.apiKeys }}
                </p>
                <p class="mt-2 text-xs text-gray-500 dark:text-gray-400">
                  <i class="fas fa-info-circle mr-1" />
                  建议为每条 Key 提供独立额度；系统会自动去重并忽略空白行。
                </p>
              </div>

              <div
                class="rounded-lg border border-purple-200 bg-white/70 p-3 text-xs text-purple-800 dark:border-purple-700 dark:bg-purple-800/20 dark:text-purple-100"
              >
                <p class="font-medium"><i class="fas fa-random mr-1" />分配策略说明</p>
                <ul class="mt-1 list-disc space-y-1 pl-4">
                  <li>新会话将随机命中一个 Key，并在会话有效期内保持粘性。</li>
                  <li>若某 Key 失效，会自动切换到剩余可用 Key，最大化成功率。</li>
                  <li>
                    若上游返回 4xx 错误码，该 Key 会被自动移除；全部 Key 清空后账号将暂停调度。
                  </li>
                </ul>
              </div>
            </div>

            <!-- 代理设置 -->
            <ProxyConfig v-model="form.proxy" />

            <div class="flex gap-3 pt-4">
              <button
                class="flex-1 rounded-xl bg-gray-100 px-6 py-3 font-semibold text-gray-700 transition-colors hover:bg-gray-200 dark:bg-gray-800 dark:text-gray-300 dark:hover:bg-gray-700"
                type="button"
                @click="$emit('close')"
              >
                取消
              </button>
              <button
                v-if="
                  (form.addType === 'oauth' || form.addType === 'setup-token') &&
                  form.platform !== 'claude-console' &&
                  form.platform !== 'ccr' &&
                  form.platform !== 'bedrock' &&
                  form.platform !== 'azure_openai' &&
                  form.platform !== 'openai-responses'
                "
                class="btn btn-primary flex-1 px-6 py-3 font-semibold"
                :disabled="loading"
                type="button"
                @click="nextStep"
              >
                下一步
              </button>
              <button
                v-else
                class="btn btn-primary flex-1 px-6 py-3 font-semibold"
                :disabled="loading"
                type="button"
                @click="createAccount"
              >
                <div v-if="loading" class="loading-spinner mr-2" />
                {{ loading ? '创建中...' : '创建' }}
              </button>
            </div>
          </div>
        </div>

        <!-- 步骤2: OAuth授权 -->
        <OAuthFlow
          v-if="oauthStep === 2 && form.addType === 'oauth'"
          :platform="form.platform"
          :proxy="form.proxy"
          @back="oauthStep = 1"
          @success="handleOAuthSuccess"
        />

        <!-- 步骤2: Setup Token授权 -->
        <div v-if="oauthStep === 2 && form.addType === 'setup-token'" class="space-y-6">
          <!-- Claude Setup Token流程 -->
          <div v-if="form.platform === 'claude'">
            <div
              class="rounded-lg border border-blue-200 bg-blue-50 p-6 dark:border-blue-700 dark:bg-blue-900/30"
            >
              <div class="flex items-start gap-4">
                <div
                  class="flex h-10 w-10 flex-shrink-0 items-center justify-center rounded-lg bg-blue-500"
                >
                  <i class="fas fa-key text-white" />
                </div>
                <div class="flex-1">
                  <h4 class="mb-3 font-semibold text-blue-900 dark:text-blue-200">
                    Claude Setup Token 授权
                  </h4>
                  <p class="mb-4 text-sm text-blue-800 dark:text-blue-300">
                    请按照以下步骤通过 Setup Token 完成 Claude 账户的授权：
                  </p>

                  <div class="space-y-4">
                    <!-- 步骤1: 生成授权链接 -->
                    <div
                      class="rounded-lg border border-blue-300 bg-white/80 p-4 dark:border-blue-600 dark:bg-gray-800/80"
                    >
                      <div class="flex items-start gap-3">
                        <div
                          class="flex h-6 w-6 flex-shrink-0 items-center justify-center rounded-full bg-blue-600 text-xs font-bold text-white"
                        >
                          1
                        </div>
                        <div class="flex-1">
                          <p class="mb-2 font-medium text-blue-900 dark:text-blue-200">
                            点击下方按钮生成授权链接
                          </p>
                          <button
                            v-if="!setupTokenAuthUrl"
                            class="btn btn-primary px-4 py-2 text-sm"
                            :disabled="setupTokenLoading"
                            @click="generateSetupTokenAuthUrl"
                          >
                            <i v-if="!setupTokenLoading" class="fas fa-link mr-2" />
                            <div v-else class="loading-spinner mr-2" />
                            {{ setupTokenLoading ? '生成中...' : '生成 Setup Token 授权链接' }}
                          </button>
                          <div v-else class="space-y-3">
                            <div class="flex items-center gap-2">
                              <input
                                class="form-input flex-1 bg-gray-50 font-mono text-xs dark:bg-gray-700"
                                readonly
                                type="text"
                                :value="setupTokenAuthUrl"
                              />
                              <button
                                class="rounded-lg bg-gray-100 px-3 py-2 transition-colors hover:bg-gray-200 dark:bg-gray-700 dark:hover:bg-gray-600"
                                title="复制链接"
                                @click="copySetupTokenAuthUrl"
                              >
                                <i
                                  :class="
                                    setupTokenCopied ? 'fas fa-check text-green-500' : 'fas fa-copy'
                                  "
                                />
                              </button>
                            </div>
                            <button
                              class="text-xs text-blue-600 hover:text-blue-700"
                              @click="regenerateSetupTokenAuthUrl"
                            >
                              <i class="fas fa-sync-alt mr-1" />重新生成
                            </button>
                          </div>
                        </div>
                      </div>
                    </div>

                    <!-- 步骤2: 访问链接并授权 -->
                    <div
                      class="rounded-lg border border-blue-300 bg-white/80 p-4 dark:border-blue-600 dark:bg-gray-800/80"
                    >
                      <div class="flex items-start gap-3">
                        <div
                          class="flex h-6 w-6 flex-shrink-0 items-center justify-center rounded-full bg-blue-600 text-xs font-bold text-white"
                        >
                          2
                        </div>
                        <div class="flex-1">
                          <p class="mb-2 font-medium text-blue-900 dark:text-blue-200">
                            在浏览器中打开链接并完成授权
                          </p>
                          <p class="mb-2 text-sm text-blue-700 dark:text-blue-300">
                            请在新标签页中打开授权链接，登录您的 Claude 账户并授权 Claude Code。
                          </p>
                          <div
                            class="rounded border border-yellow-300 bg-yellow-50 p-3 dark:border-yellow-700 dark:bg-yellow-900/30"
                          >
                            <p class="text-xs text-yellow-800 dark:text-yellow-300">
                              <i class="fas fa-exclamation-triangle mr-1" />
                              <strong>注意：</strong
                              >如果您设置了代理，请确保浏览器也使用相同的代理访问授权页面。
                            </p>
                          </div>
                        </div>
                      </div>
                    </div>

                    <!-- 步骤3: 输入授权码 -->
                    <div
                      class="rounded-lg border border-blue-300 bg-white/80 p-4 dark:border-blue-600 dark:bg-gray-800/80"
                    >
                      <div class="flex items-start gap-3">
                        <div
                          class="flex h-6 w-6 flex-shrink-0 items-center justify-center rounded-full bg-blue-600 text-xs font-bold text-white"
                        >
                          3
                        </div>
                        <div class="flex-1">
                          <p class="mb-2 font-medium text-blue-900 dark:text-blue-200">
                            输入 Authorization Code
                          </p>
                          <p class="mb-3 text-sm text-blue-700 dark:text-blue-300">
                            授权完成后，从返回页面复制 Authorization Code，并粘贴到下方输入框：
                          </p>
                          <div class="space-y-3">
                            <div>
                              <label
                                class="mb-2 block text-sm font-semibold text-gray-700 dark:text-gray-300"
                              >
                                <i class="fas fa-key mr-2 text-blue-500" />Authorization Code
                              </label>
                              <textarea
                                v-model="setupTokenAuthCode"
                                class="form-input w-full resize-none border-gray-300 font-mono text-sm dark:border-gray-600 dark:bg-gray-700 dark:text-gray-200 dark:placeholder-gray-400"
                                placeholder="粘贴从Claude Code授权页面获取的Authorization Code..."
                                rows="3"
                              />
                            </div>
                            <p class="mt-2 text-xs text-gray-500 dark:text-gray-400">
                              <i class="fas fa-info-circle mr-1" />
                              请粘贴从Claude Code授权页面复制的Authorization Code
                            </p>
                          </div>
                        </div>
                      </div>
                    </div>
                  </div>
                </div>
              </div>
            </div>
          </div>

          <div class="flex gap-3 pt-4">
            <button
              class="flex-1 rounded-xl bg-gray-100 px-6 py-3 font-semibold text-gray-700 transition-colors hover:bg-gray-200 dark:bg-gray-800 dark:text-gray-300 dark:hover:bg-gray-700"
              type="button"
              @click="oauthStep = 1"
            >
              上一步
            </button>
            <button
              class="btn btn-primary flex-1 px-6 py-3 font-semibold"
              :disabled="!canExchangeSetupToken || setupTokenExchanging"
              type="button"
              @click="exchangeSetupTokenCode"
            >
              <div v-if="setupTokenExchanging" class="loading-spinner mr-2" />
              {{ setupTokenExchanging ? '验证中...' : '完成授权' }}
            </button>
          </div>
        </div>

        <!-- 编辑模式 -->
        <div v-if="isEdit" class="space-y-6">
          <!-- 基本信息 -->
          <div>
            <label class="mb-3 block text-sm font-semibold text-gray-700 dark:text-gray-300"
              >账户名称</label
            >
            <input
              v-model="form.name"
              class="form-input w-full border-gray-300 dark:border-gray-600 dark:bg-gray-700 dark:text-gray-200 dark:placeholder-gray-400"
              placeholder="为账户设置一个易识别的名称"
              required
              type="text"
            />
          </div>

          <div>
            <label class="mb-3 block text-sm font-semibold text-gray-700 dark:text-gray-300"
              >描述 (可选)</label
            >
            <textarea
              v-model="form.description"
              class="form-input w-full resize-none border-gray-300 dark:border-gray-600 dark:bg-gray-700 dark:text-gray-200 dark:placeholder-gray-400"
              placeholder="账户用途说明..."
              rows="3"
            />
          </div>

          <div>
            <label class="mb-3 block text-sm font-semibold text-gray-700 dark:text-gray-300"
              >账户类型</label
            >
            <div class="flex gap-4">
              <label class="flex cursor-pointer items-center">
                <input
                  v-model="form.accountType"
                  class="mr-2 text-blue-600 focus:ring-blue-500 dark:border-gray-600 dark:bg-gray-700"
                  type="radio"
                  value="shared"
                />
                <span class="text-sm text-gray-700 dark:text-gray-300">共享账户</span>
              </label>
              <label class="flex cursor-pointer items-center">
                <input
                  v-model="form.accountType"
                  class="mr-2 text-blue-600 focus:ring-blue-500 dark:border-gray-600 dark:bg-gray-700"
                  type="radio"
                  value="dedicated"
                />
                <span class="text-sm text-gray-700 dark:text-gray-300">专属账户</span>
              </label>
              <label class="flex cursor-pointer items-center">
                <input
                  v-model="form.accountType"
                  class="mr-2 text-blue-600 focus:ring-blue-500 dark:border-gray-600 dark:bg-gray-700"
                  type="radio"
                  value="group"
                />
                <span class="text-sm text-gray-700 dark:text-gray-300">分组调度</span>
              </label>
            </div>
            <p class="mt-2 text-xs text-gray-500 dark:text-gray-400">
              共享账户：供所有API Key使用；专属账户：仅供特定API
              Key使用；分组调度：加入分组供分组内调度
            </p>
          </div>

          <!-- 到期时间 -->
          <div>
            <label class="mb-2 block text-sm font-semibold text-gray-700 dark:text-gray-300"
              >到期时间 (可选)</label
            >
            <div
              class="rounded-lg border border-gray-200 bg-gray-50 p-3 dark:border-gray-700 dark:bg-gray-800"
            >
              <select
                v-model="form.expireDuration"
                class="form-input w-full border-gray-300 dark:border-gray-600 dark:bg-gray-700 dark:text-gray-200"
                @change="updateAccountExpireAt"
              >
                <option value="">永不过期</option>
                <option value="30d">30 天</option>
                <option value="90d">90 天</option>
                <option value="180d">180 天</option>
                <option value="365d">365 天</option>
                <option value="custom">自定义日期</option>
              </select>
              <div v-if="form.expireDuration === 'custom'" class="mt-3">
                <input
                  v-model="form.customExpireDate"
                  class="form-input w-full border-gray-300 dark:border-gray-600 dark:bg-gray-700 dark:text-gray-200"
                  :min="minDateTime"
                  type="datetime-local"
                  @change="updateAccountCustomExpireAt"
                />
              </div>
              <p v-if="form.expiresAt" class="mt-2 text-xs text-gray-500 dark:text-gray-400">
                <i class="fas fa-calendar-alt mr-1" />
                将于 {{ formatExpireDate(form.expiresAt) }} 过期
              </p>
              <p v-else class="mt-2 text-xs text-gray-500 dark:text-gray-400">
                <i class="fas fa-infinity mr-1" />
                账户永不过期
              </p>
            </div>
            <p class="mt-2 text-xs text-gray-500 dark:text-gray-400">
              设置 Claude Max/Pro 订阅的到期时间，到期后将停止调度此账户
            </p>
          </div>

          <!-- 分组选择器 -->
          <div v-if="form.accountType === 'group'">
            <label class="mb-3 block text-sm font-semibold text-gray-700 dark:text-gray-300"
              >选择分组 *</label
            >
            <div class="flex gap-2">
              <div class="flex-1">
                <!-- 多选分组界面 -->
                <div
                  class="max-h-48 space-y-2 overflow-y-auto rounded-md border p-3 dark:border-gray-600 dark:bg-gray-700"
                >
                  <div
                    v-if="filteredGroups.length === 0"
                    class="text-sm text-gray-500 dark:text-gray-400"
                  >
                    暂无可用分组
                  </div>
                  <label
                    v-for="group in filteredGroups"
                    :key="group.id"
                    class="flex cursor-pointer items-center gap-2 rounded-md p-2 hover:bg-gray-50 dark:hover:bg-gray-600"
                  >
                    <input
                      v-model="form.groupIds"
                      class="rounded border-gray-300 text-blue-600 focus:ring-blue-500 dark:border-gray-600 dark:bg-gray-700"
                      type="checkbox"
                      :value="group.id"
                    />
                    <span class="text-sm text-gray-700 dark:text-gray-200">
                      {{ group.name }} ({{ group.memberCount || 0 }} 个成员)
                    </span>
                  </label>
                  <!-- 新建分组选项 -->
                  <div class="border-t pt-2 dark:border-gray-600">
                    <button
                      class="flex items-center gap-2 text-sm text-blue-600 hover:text-blue-800 dark:text-blue-400 dark:hover:text-blue-300"
                      type="button"
                      @click="handleNewGroup"
                    >
                      <i class="fas fa-plus" />
                      新建分组
                    </button>
                  </div>
                </div>
              </div>
              <button
                class="rounded-md border border-gray-300 bg-white px-3 py-2 text-sm font-medium text-gray-700 hover:bg-gray-50 focus:outline-none focus:ring-2 focus:ring-blue-500 focus:ring-offset-2 dark:border-gray-600 dark:bg-gray-700 dark:text-gray-200 dark:hover:bg-gray-600"
                type="button"
                @click="refreshGroups"
              >
                <i class="fas fa-sync-alt" :class="{ 'animate-spin': loadingGroups }" />
              </button>
            </div>
          </div>

          <!-- Gemini 项目 ID 字段 -->
          <div v-if="form.platform === 'gemini'">
            <label class="mb-3 block text-sm font-semibold text-gray-700 dark:text-gray-300"
              >项目 ID (可选)</label
            >
            <input
              v-model="form.projectId"
              class="form-input w-full border-gray-300 dark:border-gray-600 dark:bg-gray-700 dark:text-gray-200 dark:placeholder-gray-400"
              placeholder="例如：verdant-wares-464411-k9"
              type="text"
            />
            <p class="mt-2 text-xs text-gray-500 dark:text-gray-400">
              Google Cloud/Workspace 账号可能需要提供项目 ID
            </p>
          </div>

          <!-- Claude 订阅类型选择（编辑模式） -->
          <div v-if="form.platform === 'claude'">
            <label class="mb-3 block text-sm font-semibold text-gray-700 dark:text-gray-300"
              >订阅类型</label
            >
            <div class="flex gap-4">
              <label class="flex cursor-pointer items-center">
                <input
                  v-model="form.subscriptionType"
                  class="mr-2 text-blue-600 focus:ring-blue-500 dark:border-gray-600 dark:bg-gray-700"
                  type="radio"
                  value="claude_max"
                />
                <span class="text-sm text-gray-700 dark:text-gray-300">Claude Max</span>
              </label>
              <label class="flex cursor-pointer items-center">
                <input
                  v-model="form.subscriptionType"
                  class="mr-2 text-blue-600 focus:ring-blue-500 dark:border-gray-600 dark:bg-gray-700"
                  type="radio"
                  value="claude_pro"
                />
                <span class="text-sm text-gray-700 dark:text-gray-300">Claude Pro</span>
              </label>
            </div>
            <p class="mt-2 text-xs text-gray-500 dark:text-gray-400">
              <i class="fas fa-info-circle mr-1" />
              Pro 账号不支持 Claude Opus 4 模型
            </p>
          </div>

          <!-- Claude 5小时限制自动停止调度选项（编辑模式） -->
          <div v-if="form.platform === 'claude'" class="mt-4">
            <label class="flex items-start">
              <input
                v-model="form.autoStopOnWarning"
                class="mt-1 text-blue-600 focus:ring-blue-500 dark:border-gray-600 dark:bg-gray-700"
                type="checkbox"
              />
              <div class="ml-3">
                <span class="text-sm font-medium text-gray-700 dark:text-gray-300">
                  5小时使用量接近限制时自动停止调度
                </span>
                <p class="mt-1 text-xs text-gray-500 dark:text-gray-400">
                  当系统检测到账户接近5小时使用限制时，自动暂停调度该账户。进入新的时间窗口后会自动恢复调度。
                </p>
              </div>
            </label>
          </div>

          <!-- Claude User-Agent 版本配置（编辑模式） -->
          <div v-if="form.platform === 'claude'" class="mt-4">
            <label class="flex items-start">
              <input
                v-model="form.useUnifiedUserAgent"
                class="mt-1 text-blue-600 focus:ring-blue-500 dark:border-gray-600 dark:bg-gray-700"
                type="checkbox"
              />
              <div class="ml-3">
                <span class="text-sm font-medium text-gray-700 dark:text-gray-300">
                  使用统一 Claude Code 版本
                </span>
                <p class="mt-1 text-xs text-gray-500 dark:text-gray-400">
                  开启后将使用从真实 Claude Code 客户端捕获的统一 User-Agent，提高兼容性
                </p>
                <div v-if="unifiedUserAgent" class="mt-1">
                  <div class="flex items-center justify-between">
                    <p class="text-xs text-green-600 dark:text-green-400">
                      💡 当前统一版本：{{ unifiedUserAgent }}
                    </p>
                    <button
                      class="ml-2 text-xs text-red-500 hover:text-red-700 dark:text-red-400 dark:hover:text-red-300"
                      :disabled="clearingCache"
                      type="button"
                      @click="clearUnifiedCache"
                    >
                      <i v-if="!clearingCache" class="fas fa-trash-alt mr-1"></i>
                      <div v-else class="loading-spinner mr-1"></div>
                      {{ clearingCache ? '清除中...' : '清除缓存' }}
                    </button>
                  </div>
                </div>
                <div v-else class="mt-1">
                  <p class="text-xs text-gray-500 dark:text-gray-400">
                    ⏳ 等待从 Claude Code 客户端捕获 User-Agent
                  </p>
                  <p class="mt-1 text-xs text-gray-400 dark:text-gray-500">
                    💡 提示：如果长时间未能捕获，请确认有 Claude Code 客户端正在使用此账户，
                    或联系开发者检查 User-Agent 格式是否发生变化
                  </p>
                </div>
              </div>
            </label>
          </div>

          <!-- Claude 统一客户端标识配置（编辑模式） -->
          <div v-if="form.platform === 'claude'" class="mt-4">
            <label class="flex items-start">
              <input
                v-model="form.useUnifiedClientId"
                class="mt-1 text-blue-600 focus:ring-blue-500 dark:border-gray-600 dark:bg-gray-700"
                type="checkbox"
                @change="handleUnifiedClientIdChange"
              />
              <div class="ml-3 flex-1">
                <span class="text-sm font-medium text-gray-700 dark:text-gray-300">
                  使用统一的客户端标识
                </span>
                <p class="mt-1 text-xs text-gray-500 dark:text-gray-400">
                  开启后将使用固定的客户端标识，使所有请求看起来来自同一个客户端，减少特征
                </p>
                <div v-if="form.useUnifiedClientId" class="mt-3">
                  <div
                    class="rounded-lg border border-gray-200 bg-gray-50 p-3 dark:border-gray-700 dark:bg-gray-800/50"
                  >
                    <div class="mb-2 flex items-center justify-between">
                      <span class="text-xs font-medium text-gray-600 dark:text-gray-400"
                        >客户端标识 ID</span
                      >
                      <button
                        class="rounded-md bg-blue-100 px-2.5 py-1 text-xs font-medium text-blue-700 transition-colors hover:bg-blue-200 dark:bg-blue-900/30 dark:text-blue-400 dark:hover:bg-blue-900/50"
                        type="button"
                        @click="regenerateClientId"
                      >
                        <i class="fas fa-sync-alt mr-1" />
                        重新生成
                      </button>
                    </div>
                    <div class="flex items-center gap-2">
                      <code
                        class="block w-full select-all break-all rounded bg-gray-100 px-3 py-2 font-mono text-xs text-gray-700 dark:bg-gray-900 dark:text-gray-300"
                      >
                        <span class="text-blue-600 dark:text-blue-400">{{
                          form.unifiedClientId.substring(0, 8)
                        }}</span
                        ><span class="text-gray-500 dark:text-gray-500">{{
                          form.unifiedClientId.substring(8, 56)
                        }}</span
                        ><span class="text-blue-600 dark:text-blue-400">{{
                          form.unifiedClientId.substring(56)
                        }}</span>
                      </code>
                    </div>
                    <p class="mt-2 text-xs text-gray-500 dark:text-gray-400">
                      <i class="fas fa-info-circle mr-1 text-blue-500" />
                      此ID将替换请求中的user_id客户端部分，保留session部分用于粘性会话
                    </p>
                  </div>
                </div>
              </div>
            </label>
          </div>

          <!-- 所有平台的优先级设置（编辑模式） -->
          <div>
            <label class="mb-3 block text-sm font-semibold text-gray-700 dark:text-gray-300"
              >调度优先级 (1-100)</label
            >
            <input
              v-model.number="form.priority"
              class="form-input w-full border-gray-300 dark:border-gray-600 dark:bg-gray-700 dark:text-gray-200 dark:placeholder-gray-400"
              max="100"
              min="1"
              placeholder="数字越小优先级越高"
              type="number"
            />
            <p class="mt-1 text-xs text-gray-500 dark:text-gray-400">
              数字越小优先级越高，建议范围：1-100
            </p>
          </div>

          <!-- Claude Console 和 CCR 特定字段（编辑模式）-->
          <div
            v-if="form.platform === 'claude-console' || form.platform === 'ccr'"
            class="space-y-4"
          >
            <div>
              <label class="mb-3 block text-sm font-semibold text-gray-700">API URL</label>
              <input
                v-model="form.apiUrl"
                class="form-input w-full"
                placeholder="例如：https://api.example.com"
                required
                type="text"
              />
            </div>

            <div>
              <label class="mb-3 block text-sm font-semibold text-gray-700">API Key</label>
              <input
                v-model="form.apiKey"
                class="form-input w-full"
                placeholder="留空表示不更新"
                type="password"
              />
              <p class="mt-1 text-xs text-gray-500">留空表示不更新 API Key</p>
            </div>

            <!-- 额度管理字段 -->
            <div class="grid grid-cols-2 gap-4">
              <div>
                <label class="mb-3 block text-sm font-semibold text-gray-700 dark:text-gray-300">
                  每日额度限制 ($)
                </label>
                <input
                  v-model.number="form.dailyQuota"
                  class="form-input w-full border-gray-300 dark:border-gray-600 dark:bg-gray-700 dark:text-gray-200"
                  min="0"
                  placeholder="0 表示不限制"
                  step="0.01"
                  type="number"
                />
                <p class="mt-1 text-xs text-gray-500 dark:text-gray-400">
                  设置每日使用额度，0 表示不限制
                </p>
              </div>

              <div>
                <label class="mb-3 block text-sm font-semibold text-gray-700 dark:text-gray-300">
                  额度重置时间
                </label>
                <input
                  v-model="form.quotaResetTime"
                  class="form-input w-full border-gray-300 dark:border-gray-600 dark:bg-gray-700 dark:text-gray-200"
                  placeholder="00:00"
                  type="time"
                />
                <p class="mt-1 text-xs text-gray-500 dark:text-gray-400">每日自动重置额度的时间</p>
              </div>
            </div>

            <!-- 当前使用情况（仅编辑模式显示） -->
            <div
              v-if="isEdit && form.dailyQuota > 0"
              class="rounded-lg bg-gray-50 p-4 dark:bg-gray-800"
            >
              <div class="mb-2 flex items-center justify-between">
                <span class="text-sm font-semibold text-gray-700 dark:text-gray-300">
                  今日使用情况
                </span>
                <span class="text-sm text-gray-500 dark:text-gray-400">
                  ${{ calculateCurrentUsage().toFixed(4) }} / ${{ form.dailyQuota.toFixed(2) }}
                </span>
              </div>
              <div class="relative h-2 w-full rounded-full bg-gray-200 dark:bg-gray-700">
                <div
                  class="absolute left-0 top-0 h-full rounded-full transition-all"
                  :class="
                    usagePercentage >= 90
                      ? 'bg-red-500'
                      : usagePercentage >= 70
                        ? 'bg-yellow-500'
                        : 'bg-green-500'
                  "
                  :style="{ width: `${Math.min(usagePercentage, 100)}%` }"
                />
              </div>
              <div class="mt-2 flex items-center justify-between text-xs">
                <span class="text-gray-500 dark:text-gray-400">
                  剩余: ${{ Math.max(0, form.dailyQuota - calculateCurrentUsage()).toFixed(2) }}
                </span>
                <span class="text-gray-500 dark:text-gray-400">
                  {{ usagePercentage.toFixed(1) }}% 已使用
                </span>
              </div>
            </div>

            <div>
              <label class="mb-3 block text-sm font-semibold text-gray-700 dark:text-gray-300"
                >模型限制 (可选)</label
              >

              <!-- 模式切换 -->
              <div class="mb-4 flex gap-2">
                <button
                  class="flex-1 rounded-lg px-4 py-2 text-sm font-medium transition-all"
                  :class="
                    modelRestrictionMode === 'whitelist'
                      ? 'bg-blue-500 text-white shadow-md'
                      : 'border border-gray-300 text-gray-600 hover:border-blue-300 dark:border-gray-600 dark:text-gray-400 dark:hover:border-blue-500'
                  "
                  type="button"
                  @click="modelRestrictionMode = 'whitelist'"
                >
                  <i class="fas fa-check-circle mr-2" />
                  模型白名单
                </button>
                <button
                  class="flex-1 rounded-lg px-4 py-2 text-sm font-medium transition-all"
                  :class="
                    modelRestrictionMode === 'mapping'
                      ? 'bg-purple-500 text-white shadow-md'
                      : 'border border-gray-300 text-gray-600 hover:border-purple-300 dark:border-gray-600 dark:text-gray-400 dark:hover:border-purple-500'
                  "
                  type="button"
                  @click="modelRestrictionMode = 'mapping'"
                >
                  <i class="fas fa-random mr-2" />
                  模型映射
                </button>
              </div>

              <!-- 白名单模式 -->
              <div v-if="modelRestrictionMode === 'whitelist'">
                <div class="mb-3 rounded-lg bg-blue-50 p-3 dark:bg-blue-900/30">
                  <p class="text-xs text-blue-700 dark:text-blue-400">
                    <i class="fas fa-info-circle mr-1" />
                    选择允许使用此账户的模型。留空表示支持所有模型。
                  </p>
                </div>

                <!-- 模型复选框列表 -->
                <div class="mb-3 grid grid-cols-2 gap-2">
                  <label
                    v-for="model in commonModels"
                    :key="model.value"
                    class="flex cursor-pointer items-center rounded-lg border p-3 transition-all hover:bg-gray-50 dark:border-gray-600 dark:hover:bg-gray-700"
                    :class="
                      allowedModels.includes(model.value)
                        ? 'border-blue-500 bg-blue-50 dark:border-blue-400 dark:bg-blue-900/30'
                        : 'border-gray-300'
                    "
                  >
                    <input
                      v-model="allowedModels"
                      class="mr-2 text-blue-600 focus:ring-blue-500"
                      type="checkbox"
                      :value="model.value"
                    />
                    <span class="text-sm font-medium text-gray-700 dark:text-gray-300">{{
                      model.label
                    }}</span>
                  </label>
                </div>

                <p class="text-xs text-gray-500 dark:text-gray-400">
                  已选择 {{ allowedModels.length }} 个模型
                  <span v-if="allowedModels.length === 0">（支持所有模型）</span>
                </p>
              </div>

              <!-- 映射模式 -->
              <div v-else>
                <div class="mb-3 rounded-lg bg-purple-50 p-3 dark:bg-purple-900/30">
                  <p class="text-xs text-purple-700 dark:text-purple-400">
                    <i class="fas fa-info-circle mr-1" />
                    配置模型映射关系。左侧是客户端请求的模型，右侧是实际发送给API的模型。
                  </p>
                </div>

                <!-- 模型映射表 -->
                <div class="mb-3 space-y-2">
                  <div
                    v-for="(mapping, index) in modelMappings"
                    :key="index"
                    class="flex items-center gap-2"
                  >
                    <input
                      v-model="mapping.from"
                      class="form-input flex-1 border-gray-300 dark:border-gray-600 dark:bg-gray-700 dark:text-gray-200"
                      placeholder="原始模型名称"
                      type="text"
                    />
                    <i class="fas fa-arrow-right text-gray-400 dark:text-gray-500" />
                    <input
                      v-model="mapping.to"
                      class="form-input flex-1 border-gray-300 dark:border-gray-600 dark:bg-gray-700 dark:text-gray-200"
                      placeholder="映射后的模型名称"
                      type="text"
                    />
                    <button
                      class="rounded-lg p-2 text-red-500 transition-colors hover:bg-red-50 dark:hover:bg-red-900/20"
                      type="button"
                      @click="removeModelMapping(index)"
                    >
                      <i class="fas fa-trash" />
                    </button>
                  </div>
                </div>

                <!-- 添加映射按钮 -->
                <button
                  class="w-full rounded-lg border-2 border-dashed border-gray-300 px-4 py-2 text-gray-600 transition-colors hover:border-gray-400 hover:text-gray-700 dark:border-gray-600 dark:text-gray-400 dark:hover:border-gray-500"
                  type="button"
                  @click="addModelMapping"
                >
                  <i class="fas fa-plus mr-2" />
                  添加模型映射
                </button>

                <!-- 快捷添加按钮 -->
                <div class="mt-3 flex flex-wrap gap-2">
                  <button
                    class="rounded-lg bg-blue-100 px-3 py-1 text-xs text-blue-700 transition-colors hover:bg-blue-200 dark:bg-blue-900/30 dark:text-blue-400 dark:hover:bg-blue-900/50"
                    type="button"
                    @click="
                      addPresetMapping('claude-sonnet-4-20250514', 'claude-sonnet-4-20250514')
                    "
                  >
                    + Sonnet 4
                  </button>
                  <button
                    class="rounded-lg bg-purple-100 px-3 py-1 text-xs text-purple-700 transition-colors hover:bg-purple-200 dark:bg-purple-900/30 dark:text-purple-400 dark:hover:bg-purple-900/50"
                    type="button"
                    @click="
                      addPresetMapping('claude-opus-4-1-20250805', 'claude-opus-4-1-20250805')
                    "
                  >
                    + Opus 4.1
                  </button>
                  <button
                    class="rounded-lg bg-green-100 px-3 py-1 text-xs text-green-700 transition-colors hover:bg-green-200 dark:bg-green-900/30 dark:text-green-400 dark:hover:bg-green-900/50"
                    type="button"
                    @click="
                      addPresetMapping('claude-3-5-haiku-20241022', 'claude-3-5-haiku-20241022')
                    "
                  >
                    + Haiku 3.5
                  </button>
                  <button
                    class="rounded-lg bg-orange-100 px-3 py-1 text-xs text-orange-700 transition-colors hover:bg-orange-200 dark:bg-orange-900/30 dark:text-orange-400 dark:hover:bg-orange-900/50"
                    type="button"
                    @click="
                      addPresetMapping('claude-opus-4-1-20250805', 'claude-sonnet-4-20250514')
                    "
                  >
                    + Opus → Sonnet
                  </button>
                </div>
              </div>
            </div>

            <div>
              <label class="mb-3 block text-sm font-semibold text-gray-700"
                >自定义 User-Agent (可选)</label
              >
              <input
                v-model="form.userAgent"
                class="form-input w-full"
                placeholder="留空则透传客户端 User-Agent"
                type="text"
              />
              <p class="mt-1 text-xs text-gray-500">
                留空时将自动使用客户端的 User-Agent，仅在需要固定特定 UA 时填写
              </p>
            </div>

            <div>
              <label class="mb-3 block text-sm font-semibold text-gray-700">限流机制</label>
              <div class="mb-3">
                <label class="inline-flex cursor-pointer items-center">
                  <input
                    v-model="form.enableRateLimit"
                    class="mr-2 rounded border-gray-300 text-blue-600 focus:border-blue-500 focus:ring focus:ring-blue-200"
                    type="checkbox"
                  />
                  <span class="text-sm text-gray-700">启用限流机制</span>
                </label>
                <p class="mt-1 text-xs text-gray-500">
                  启用后，当账号返回429错误时将暂停调度一段时间
                </p>
              </div>

              <div v-if="form.enableRateLimit">
                <label class="mb-3 block text-sm font-semibold text-gray-700"
                  >限流时间 (分钟)</label
                >
                <input
                  v-model.number="form.rateLimitDuration"
                  class="form-input w-full"
                  min="1"
                  type="number"
                />
                <p class="mt-1 text-xs text-gray-500">账号被限流后暂停调度的时间（分钟）</p>
              </div>
            </div>
          </div>

          <!-- OpenAI-Responses 特定字段（编辑模式）-->
          <div v-if="form.platform === 'openai-responses'" class="space-y-4">
            <div>
              <label class="mb-3 block text-sm font-semibold text-gray-700">API 基础地址</label>
              <input
                v-model="form.baseApi"
                class="form-input w-full"
                placeholder="https://api.example.com/v1"
                type="url"
              />
            </div>

            <div>
              <label class="mb-3 block text-sm font-semibold text-gray-700">API 密钥</label>
              <div class="relative">
                <input
                  v-model="form.apiKey"
                  class="form-input w-full pr-10"
                  placeholder="留空表示不更新"
                  :type="showApiKey ? 'text' : 'password'"
                />
                <button
                  class="absolute right-3 top-1/2 -translate-y-1/2 text-gray-400 hover:text-gray-600"
                  type="button"
                  @click="showApiKey = !showApiKey"
                >
                  <i :class="showApiKey ? 'fas fa-eye-slash' : 'fas fa-eye'" />
                </button>
              </div>
              <p class="mt-1 text-xs text-gray-500">留空表示不更新 API Key</p>
            </div>

            <div>
              <label class="mb-3 block text-sm font-semibold text-gray-700"
                >自定义 User-Agent</label
              >
              <input
                v-model="form.userAgent"
                class="form-input w-full"
                placeholder="留空则透传客户端 User-Agent"
                type="text"
              />
              <p class="mt-1 text-xs text-gray-500">
                留空时将自动使用客户端的 User-Agent，仅在需要固定特定 UA 时填写
              </p>
            </div>

            <!-- 限流时长字段 - 隐藏不显示，保持原值 -->
            <input v-model.number="form.rateLimitDuration" type="hidden" />

            <!-- 额度管理字段 -->
            <div class="grid grid-cols-2 gap-4">
              <div>
                <label class="mb-3 block text-sm font-semibold text-gray-700 dark:text-gray-300">
                  每日额度限制 ($)
                </label>
                <input
                  v-model.number="form.dailyQuota"
                  class="form-input w-full border-gray-300 dark:border-gray-600 dark:bg-gray-700 dark:text-gray-200"
                  min="0"
                  placeholder="0 表示不限制"
                  step="0.01"
                  type="number"
                />
              </div>
              <div>
                <label class="mb-3 block text-sm font-semibold text-gray-700 dark:text-gray-300">
                  额度重置时间
                </label>
                <input
                  v-model="form.quotaResetTime"
                  class="form-input w-full border-gray-300 dark:border-gray-600 dark:bg-gray-700 dark:text-gray-200"
                  type="time"
                />
              </div>
            </div>
          </div>

          <!-- Bedrock 特定字段（编辑模式）-->
          <div v-if="form.platform === 'bedrock'" class="space-y-4">
            <div>
              <label class="mb-3 block text-sm font-semibold text-gray-700">AWS 访问密钥 ID</label>
              <input
                v-model="form.accessKeyId"
                class="form-input w-full"
                placeholder="留空表示不更新"
                type="text"
              />
              <p class="mt-1 text-xs text-gray-500">留空表示不更新 AWS Access Key ID</p>
            </div>

            <div>
              <label class="mb-3 block text-sm font-semibold text-gray-700">AWS 秘密访问密钥</label>
              <input
                v-model="form.secretAccessKey"
                class="form-input w-full"
                placeholder="留空表示不更新"
                type="password"
              />
              <p class="mt-1 text-xs text-gray-500">留空表示不更新 AWS Secret Access Key</p>
            </div>

            <div>
              <label class="mb-3 block text-sm font-semibold text-gray-700">AWS 区域</label>
              <input
                v-model="form.region"
                class="form-input w-full"
                placeholder="例如：us-east-1"
                type="text"
              />
              <div class="mt-2 rounded-lg border border-blue-200 bg-blue-50 p-3">
                <div class="flex items-start gap-2">
                  <i class="fas fa-info-circle mt-0.5 text-blue-600" />
                  <div class="text-xs text-blue-700">
                    <p class="mb-1 font-medium">常用 AWS 区域参考：</p>
                    <div class="grid grid-cols-2 gap-1 text-xs">
                      <span>• us-east-1 (美国东部)</span>
                      <span>• us-west-2 (美国西部)</span>
                      <span>• eu-west-1 (欧洲爱尔兰)</span>
                      <span>• ap-southeast-1 (新加坡)</span>
                      <span>• ap-northeast-1 (东京)</span>
                      <span>• eu-central-1 (法兰克福)</span>
                    </div>
                  </div>
                </div>
              </div>
            </div>

            <div>
              <label class="mb-3 block text-sm font-semibold text-gray-700">会话令牌 (可选)</label>
              <input
                v-model="form.sessionToken"
                class="form-input w-full"
                placeholder="留空表示不更新"
                type="password"
              />
            </div>

            <div>
              <label class="mb-3 block text-sm font-semibold text-gray-700"
                >默认主模型 (可选)</label
              >
              <input
                v-model="form.defaultModel"
                class="form-input w-full"
                placeholder="例如：us.anthropic.claude-sonnet-4-20250514-v1:0"
                type="text"
              />
              <p class="mt-1 text-xs text-gray-500">
                留空将使用系统默认模型。支持 inference profile ID 或 ARN
              </p>
            </div>

            <div>
              <label class="mb-3 block text-sm font-semibold text-gray-700 dark:text-gray-300"
                >小快速模型 (可选)</label
              >
              <input
                v-model="form.smallFastModel"
                class="form-input w-full"
                placeholder="例如：us.anthropic.claude-3-5-haiku-20241022-v1:0"
                type="text"
              />
              <p class="mt-1 text-xs text-gray-500">用于快速响应的轻量级模型，留空将使用系统默认</p>
            </div>

            <div>
              <label class="mb-3 block text-sm font-semibold text-gray-700">限流机制</label>
              <div class="mb-3">
                <label class="inline-flex cursor-pointer items-center">
                  <input
                    v-model="form.enableRateLimit"
                    class="mr-2 rounded border-gray-300 text-blue-600 focus:border-blue-500 focus:ring focus:ring-blue-200"
                    type="checkbox"
                  />
                  <span class="text-sm text-gray-700">启用限流机制</span>
                </label>
                <p class="mt-1 text-xs text-gray-500">
                  启用后，当账号返回429错误时将暂停调度一段时间
                </p>
              </div>

              <div v-if="form.enableRateLimit">
                <label class="mb-3 block text-sm font-semibold text-gray-700"
                  >限流时间 (分钟)</label
                >
                <input
                  v-model.number="form.rateLimitDuration"
                  class="form-input w-full"
                  min="1"
                  type="number"
                />
                <p class="mt-1 text-xs text-gray-500">账号被限流后暂停调度的时间（分钟）</p>
              </div>
            </div>
          </div>

          <!-- Azure OpenAI 特定字段（编辑模式）-->
          <div v-if="form.platform === 'azure_openai'" class="space-y-4">
            <div>
              <label class="mb-3 block text-sm font-semibold text-gray-700 dark:text-gray-300"
                >Azure Endpoint</label
              >
              <input
                v-model="form.azureEndpoint"
                class="form-input w-full border-gray-300 dark:border-gray-600 dark:bg-gray-700 dark:text-gray-200 dark:placeholder-gray-400"
                :class="{ 'border-red-500': errors.azureEndpoint }"
                placeholder="https://your-resource.openai.azure.com"
                type="url"
              />
              <p v-if="errors.azureEndpoint" class="mt-1 text-xs text-red-500">
                {{ errors.azureEndpoint }}
              </p>
            </div>

            <div>
              <label class="mb-3 block text-sm font-semibold text-gray-700 dark:text-gray-300"
                >API 版本</label
              >
              <input
                v-model="form.apiVersion"
                class="form-input w-full border-gray-300 dark:border-gray-600 dark:bg-gray-700 dark:text-gray-200 dark:placeholder-gray-400"
                placeholder="2024-02-01"
                type="text"
              />
              <p class="mt-1 text-xs text-gray-500 dark:text-gray-400">
                Azure OpenAI API 版本，默认使用最新稳定版本 2024-02-01
              </p>
            </div>

            <div>
              <label class="mb-3 block text-sm font-semibold text-gray-700 dark:text-gray-300"
                >部署名称</label
              >
              <input
                v-model="form.deploymentName"
                class="form-input w-full border-gray-300 dark:border-gray-600 dark:bg-gray-700 dark:text-gray-200 dark:placeholder-gray-400"
                :class="{ 'border-red-500': errors.deploymentName }"
                placeholder="gpt-4"
                type="text"
              />
              <p v-if="errors.deploymentName" class="mt-1 text-xs text-red-500">
                {{ errors.deploymentName }}
              </p>
            </div>

            <div>
              <label class="mb-3 block text-sm font-semibold text-gray-700 dark:text-gray-300"
                >API Key</label
              >
              <input
                v-model="form.apiKey"
                class="form-input w-full border-gray-300 dark:border-gray-600 dark:bg-gray-700 dark:text-gray-200 dark:placeholder-gray-400"
                :class="{ 'border-red-500': errors.apiKey }"
                placeholder="留空表示不更新"
                type="password"
              />
              <p v-if="errors.apiKey" class="mt-1 text-xs text-red-500">
                {{ errors.apiKey }}
              </p>
              <p class="mt-1 text-xs text-gray-500 dark:text-gray-400">留空表示不更新 API Key</p>
            </div>

            <div>
              <label class="mb-3 block text-sm font-semibold text-gray-700 dark:text-gray-300"
                >支持的模型</label
              >
              <div class="flex flex-wrap gap-2">
                <label
                  v-for="model in [
                    'gpt-4',
                    'gpt-4-turbo',
                    'gpt-4o',
                    'gpt-4o-mini',
                    'gpt-5',
                    'gpt-5-mini',
                    'gpt-35-turbo',
                    'gpt-35-turbo-16k',
                    'codex-mini'
                  ]"
                  :key="model"
                  class="flex cursor-pointer items-center"
                >
                  <input
                    v-model="form.supportedModels"
                    class="mr-2 text-blue-600 focus:ring-blue-500 dark:border-gray-600 dark:bg-gray-700"
                    type="checkbox"
                    :value="model"
                  />
                  <span class="text-sm text-gray-700 dark:text-gray-300">{{ model }}</span>
                </label>
              </div>
              <p class="mt-1 text-xs text-gray-500 dark:text-gray-400">选择此部署支持的模型类型</p>
            </div>
          </div>

          <!-- Token 更新 -->
          <div
            v-if="isEdit && isEditingDroidApiKey"
            class="rounded-lg border border-purple-200 bg-purple-50 p-4 dark:border-purple-700 dark:bg-purple-900/30"
          >
            <div class="mb-4 flex items-start gap-3">
              <div
                class="mt-1 flex h-8 w-8 flex-shrink-0 items-center justify-center rounded-lg bg-purple-500"
              >
                <i class="fas fa-retweet text-sm text-white" />
              </div>
              <div>
                <h5 class="mb-2 font-semibold text-purple-900 dark:text-purple-200">
                  更新 API Key
                </h5>
                <p class="mb-1 text-sm text-purple-800 dark:text-purple-200">
                  当前已保存 <strong>{{ existingApiKeyCount }}</strong> 条 API Key。您可以追加新的
                  Key，或通过下方模式快速覆盖、删除指定 Key。
                </p>
                <p class="text-xs text-purple-700 dark:text-purple-300">
                  留空表示保留现有 Key 不变；根据所选模式决定是追加、覆盖还是删除输入的 Key。
                </p>
              </div>
            </div>

            <div class="space-y-4">
              <div>
                <label class="mb-3 block text-sm font-semibold text-gray-700 dark:text-gray-300"
                  >新的 API Key 列表</label
                >
                <textarea
                  v-model="form.apiKeysInput"
                  class="form-input w-full resize-none border-gray-300 font-mono text-xs dark:border-gray-600 dark:bg-gray-700 dark:text-gray-200 dark:placeholder-gray-400"
                  :class="{ 'border-red-500': errors.apiKeys }"
                  placeholder="根据模式填写；每行一个 API Key"
                  rows="6"
                />
                <p v-if="errors.apiKeys" class="mt-1 text-xs text-red-500">
                  {{ errors.apiKeys }}
                </p>
              </div>

              <div class="space-y-2">
                <div class="flex items-center justify-between">
                  <span class="text-sm font-semibold text-purple-800 dark:text-purple-100"
                    >API Key 更新模式</span
                  >
                  <span class="text-xs text-purple-600 dark:text-purple-300">
                    {{ currentApiKeyModeLabel }}
                  </span>
                </div>
                <div
                  class="relative grid h-11 grid-cols-3 overflow-hidden rounded-2xl border border-purple-200/80 bg-gradient-to-r from-purple-50/80 via-white to-purple-50/80 shadow-inner dark:border-purple-700/70 dark:from-purple-900/40 dark:via-purple-900/20 dark:to-purple-900/40"
                >
                  <span
                    class="pointer-events-none absolute inset-y-0 rounded-2xl bg-gradient-to-r from-purple-500/90 via-purple-600 to-indigo-500/90 shadow-lg ring-1 ring-purple-100/80 transition-all duration-300 ease-out dark:from-purple-500/70 dark:via-purple-600/70 dark:to-indigo-500/70 dark:ring-purple-400/30"
                    :style="apiKeyModeSliderStyle"
                  />
                  <button
                    v-for="option in apiKeyModeOptions"
                    :key="option.value"
                    class="relative z-10 flex items-center justify-center rounded-2xl px-2 text-xs font-semibold transition-all duration-200 ease-out focus:outline-none focus-visible:ring-2 focus-visible:ring-purple-500/60 dark:focus-visible:ring-purple-400/60"
                    :class="
                      form.apiKeyUpdateMode === option.value
                        ? 'text-white drop-shadow-sm'
                        : 'text-purple-500/80 hover:text-purple-700 dark:text-purple-200/70 dark:hover:text-purple-100'
                    "
                    type="button"
                    @click="form.apiKeyUpdateMode = option.value"
                  >
                    {{ option.label }}
                  </button>
                </div>
                <p class="text-xs text-purple-700 dark:text-purple-300">
                  {{ currentApiKeyModeDescription }}
                </p>
              </div>

              <div
                class="rounded-lg border border-purple-200 bg-white/70 p-3 text-xs text-purple-800 dark:border-purple-700 dark:bg-purple-800/20 dark:text-purple-100"
              >
                <p class="font-medium"><i class="fas fa-lightbulb mr-1" />小提示</p>
                <ul class="mt-1 list-disc space-y-1 pl-4">
                  <li>系统会为新的 Key 自动建立粘性映射，保持同一会话命中同一个 Key。</li>
                  <li>追加模式会保留现有 Key 并在末尾追加新的 Key。</li>
                  <li>覆盖模式会先清空旧 Key 再写入上方的新列表。</li>
                  <li>删除模式会根据输入精准移除指定 Key，适合快速处理失效或被封禁的 Key。</li>
                </ul>
              </div>
            </div>
          </div>

          <div
            v-if="
              !(isEdit && isEditingDroidApiKey) &&
              form.platform !== 'claude-console' &&
              form.platform !== 'ccr' &&
              form.platform !== 'bedrock' &&
              form.platform !== 'azure_openai' &&
              form.platform !== 'openai-responses'
            "
            class="rounded-lg border border-amber-200 bg-amber-50 p-4 dark:border-amber-700 dark:bg-amber-900/30"
          >
            <div class="mb-4 flex items-start gap-3">
              <div
                class="mt-1 flex h-8 w-8 flex-shrink-0 items-center justify-center rounded-lg bg-amber-500"
              >
                <i class="fas fa-key text-sm text-white" />
              </div>
              <div>
                <h5 class="mb-2 font-semibold text-amber-900 dark:text-amber-300">更新 Token</h5>
                <p class="mb-2 text-sm text-amber-800 dark:text-amber-300">
                  可以更新 Access Token 和 Refresh Token。为了安全起见，不会显示当前的 Token 值。
                </p>
                <p class="text-xs text-amber-600 dark:text-amber-400">💡 留空表示不更新该字段。</p>
              </div>
            </div>

            <div class="space-y-4">
              <div>
                <label class="mb-3 block text-sm font-semibold text-gray-700 dark:text-gray-300"
                  >新的 Access Token</label
                >
                <textarea
                  v-model="form.accessToken"
                  class="form-input w-full resize-none border-gray-300 font-mono text-xs dark:border-gray-600 dark:bg-gray-700 dark:text-gray-200 dark:placeholder-gray-400"
                  placeholder="留空表示不更新..."
                  rows="4"
                />
              </div>

              <div>
                <label class="mb-3 block text-sm font-semibold text-gray-700 dark:text-gray-300"
                  >新的 Refresh Token</label
                >
                <textarea
                  v-model="form.refreshToken"
                  class="form-input w-full resize-none border-gray-300 font-mono text-xs dark:border-gray-600 dark:bg-gray-700 dark:text-gray-200 dark:placeholder-gray-400"
                  placeholder="留空表示不更新..."
                  rows="4"
                />
              </div>
            </div>
          </div>

          <!-- 代理设置 -->
          <ProxyConfig v-model="form.proxy" />

          <div class="flex gap-3 pt-4">
            <button
              class="flex-1 rounded-xl bg-gray-100 px-6 py-3 font-semibold text-gray-700 transition-colors hover:bg-gray-200 dark:bg-gray-800 dark:text-gray-300 dark:hover:bg-gray-700"
              type="button"
              @click="$emit('close')"
            >
              取消
            </button>
            <button
              class="btn btn-primary flex-1 px-6 py-3 font-semibold"
              :disabled="loading"
              type="button"
              @click="updateAccount"
            >
              <div v-if="loading" class="loading-spinner mr-2" />
              {{ loading ? '更新中...' : '更新' }}
            </button>
          </div>
        </div>
      </div>
    </div>

    <!-- 确认弹窗 -->
    <ConfirmModal
      :cancel-text="confirmOptions.cancelText"
      :confirm-text="confirmOptions.confirmText"
      :message="confirmOptions.message"
      :show="showConfirmModal"
      :title="confirmOptions.title"
      @cancel="handleCancel"
      @confirm="handleConfirm"
    />

    <!-- 分组管理模态框 -->
    <GroupManagementModal
      v-if="showGroupManagement"
      @close="showGroupManagement = false"
      @refresh="handleGroupRefresh"
    />
  </Teleport>
</template>

<script setup>
import { ref, computed, watch, onMounted } from 'vue'
import { showToast } from '@/utils/toast'
import { apiClient } from '@/config/api'
import { useAccountsStore } from '@/stores/accounts'
import { useConfirm } from '@/composables/useConfirm'
import ProxyConfig from './ProxyConfig.vue'
import OAuthFlow from './OAuthFlow.vue'
import ConfirmModal from '@/components/common/ConfirmModal.vue'
import GroupManagementModal from './GroupManagementModal.vue'

const props = defineProps({
  account: {
    type: Object,
    default: null
  }
})

const emit = defineEmits(['close', 'success', 'platform-changed'])

const accountsStore = useAccountsStore()
const { showConfirmModal, confirmOptions, showConfirm, handleConfirm, handleCancel } = useConfirm()

// 是否为编辑模式
const isEdit = computed(() => !!props.account)
const show = ref(true)

// OAuth步骤
const oauthStep = ref(1)
const loading = ref(false)
const showApiKey = ref(false)

// Setup Token 相关状态
const setupTokenLoading = ref(false)
const setupTokenExchanging = ref(false)
const setupTokenAuthUrl = ref('')
const setupTokenAuthCode = ref('')
const setupTokenCopied = ref(false)
const setupTokenSessionId = ref('')

// Claude Code 统一 User-Agent 信息
const unifiedUserAgent = ref('')
const clearingCache = ref(false)
// 客户端标识编辑状态（已废弃，不再需要编辑功能）
// const editingClientId = ref(false)

// 平台分组状态
const platformGroup = ref('')

// 根据现有平台确定分组
const determinePlatformGroup = (platform) => {
  if (['claude', 'claude-console', 'ccr', 'bedrock'].includes(platform)) {
    return 'claude'
  } else if (['openai', 'openai-responses', 'azure_openai'].includes(platform)) {
    return 'openai'
  } else if (platform === 'gemini') {
    return 'gemini'
  } else if (platform === 'droid') {
    return 'droid'
  }
  return ''
}

const createDefaultProxyState = () => ({
  enabled: false,
  type: 'socks5',
  host: '',
  port: '',
  username: '',
  password: ''
})

const parseProxyResponse = (rawProxy) => {
  if (!rawProxy) {
    return null
  }

  let proxyObject = rawProxy
  if (typeof rawProxy === 'string') {
    try {
      proxyObject = JSON.parse(rawProxy)
    } catch (error) {
      return null
    }
  }

  if (
    proxyObject &&
    typeof proxyObject === 'object' &&
    proxyObject.proxy &&
    typeof proxyObject.proxy === 'object'
  ) {
    proxyObject = proxyObject.proxy
  }

  if (!proxyObject || typeof proxyObject !== 'object') {
    return null
  }

  const host =
    typeof proxyObject.host === 'string'
      ? proxyObject.host.trim()
      : proxyObject.host !== undefined && proxyObject.host !== null
        ? String(proxyObject.host).trim()
        : ''

  const port =
    proxyObject.port !== undefined && proxyObject.port !== null
      ? String(proxyObject.port).trim()
      : ''

  const type =
    typeof proxyObject.type === 'string' && proxyObject.type.trim()
      ? proxyObject.type.trim()
      : 'socks5'

  const username =
    typeof proxyObject.username === 'string'
      ? proxyObject.username
      : proxyObject.username !== undefined && proxyObject.username !== null
        ? String(proxyObject.username)
        : ''

  const password =
    typeof proxyObject.password === 'string'
      ? proxyObject.password
      : proxyObject.password !== undefined && proxyObject.password !== null
        ? String(proxyObject.password)
        : ''

  return {
    type,
    host,
    port,
    username,
    password
  }
}

const normalizeProxyFormState = (rawProxy) => {
  const parsed = parseProxyResponse(rawProxy)

  if (parsed && parsed.host && parsed.port) {
    return {
      enabled: true,
      type: parsed.type || 'socks5',
      host: parsed.host,
      port: parsed.port,
      username: parsed.username || '',
      password: parsed.password || ''
    }
  }

  return createDefaultProxyState()
}

const buildProxyPayload = (proxyState) => {
  if (!proxyState || !proxyState.enabled) {
    return null
  }

  const host = (proxyState.host || '').trim()
  const portNumber = Number.parseInt(proxyState.port, 10)

  if (!host || Number.isNaN(portNumber) || portNumber <= 0) {
    return null
  }

  const username = proxyState.username ? proxyState.username.trim() : ''
  const password = proxyState.password ? proxyState.password.trim() : ''

  return {
    type: proxyState.type || 'socks5',
    host,
    port: portNumber,
    username: username || null,
    password: password || null
  }
}

// 初始化代理配置
const initProxyConfig = () => {
  return normalizeProxyFormState(props.account?.proxy)
}

// 表单数据
const form = ref({
  platform: props.account?.platform || 'claude',
  addType: (() => {
    const platform = props.account?.platform || 'claude'
    if (platform === 'gemini' || platform === 'openai') return 'oauth'
    if (platform === 'claude') return 'oauth'
    return 'manual'
  })(),
  name: props.account?.name || '',
  description: props.account?.description || '',
  accountType: props.account?.accountType || 'shared',
  authenticationMethod: props.account?.authenticationMethod || '',
  subscriptionType: 'claude_max', // 默认为 Claude Max，兼容旧数据
  autoStopOnWarning: props.account?.autoStopOnWarning || false, // 5小时限制自动停止调度
  useUnifiedUserAgent: props.account?.useUnifiedUserAgent || false, // 使用统一Claude Code版本
  useUnifiedClientId: props.account?.useUnifiedClientId || false, // 使用统一的客户端标识
  unifiedClientId: props.account?.unifiedClientId || '', // 统一的客户端标识
  groupId: '',
  groupIds: [],
  projectId: props.account?.projectId || '',
  accessToken: '',
  refreshToken: '',
  apiKeysInput: '',
  apiKeyUpdateMode: 'append',
  proxy: initProxyConfig(),
  // Claude Console 特定字段
  apiUrl: props.account?.apiUrl || '',
  apiKey: props.account?.apiKey || '',
  priority: props.account?.priority || 50,
  endpointType: props.account?.endpointType || 'anthropic',
  // OpenAI-Responses 特定字段
  baseApi: props.account?.baseApi || '',
  rateLimitDuration: props.account?.rateLimitDuration || 60,
  supportedModels: (() => {
    const models = props.account?.supportedModels
    if (!models) return []
    // 处理对象格式（Claude Console 的新格式）
    if (typeof models === 'object' && !Array.isArray(models)) {
      return Object.keys(models)
    }
    // 处理数组格式（向后兼容）
    if (Array.isArray(models)) {
      return models
    }
    return []
  })(),
  userAgent: props.account?.userAgent || '',
  enableRateLimit: props.account ? props.account.rateLimitDuration > 0 : true,
  // 额度管理字段
  dailyQuota: props.account?.dailyQuota || 0,
  dailyUsage: props.account?.dailyUsage || 0,
  quotaResetTime: props.account?.quotaResetTime || '00:00',
  // Bedrock 特定字段
  accessKeyId: props.account?.accessKeyId || '',
  secretAccessKey: props.account?.secretAccessKey || '',
  region: props.account?.region || '',
  sessionToken: props.account?.sessionToken || '',
  defaultModel: props.account?.defaultModel || '',
  smallFastModel: props.account?.smallFastModel || '',
  // Azure OpenAI 特定字段
  azureEndpoint: props.account?.azureEndpoint || '',
  apiVersion: props.account?.apiVersion || '',
  deploymentName: props.account?.deploymentName || '',
  // 到期时间字段
  expireDuration: '',
  customExpireDate: '',
  expiresAt: props.account?.expiresAt || null
})

// 模型限制配置
const modelRestrictionMode = ref('whitelist') // 'whitelist' 或 'mapping'
const allowedModels = ref([
  // 默认勾选所有 Sonnet 和 Haiku 模型
  'claude-sonnet-4-20250514',
  'claude-sonnet-4-5-20250929',
  'claude-3-5-haiku-20241022'
]) // 白名单模式下选中的模型列表

// 常用模型列表
const commonModels = [
  { value: 'claude-sonnet-4-20250514', label: 'Claude Sonnet 4', color: 'blue' },
  { value: 'claude-sonnet-4-5-20250929', label: 'Claude Sonnet 4.5', color: 'indigo' },
  { value: 'claude-3-5-haiku-20241022', label: 'Claude 3.5 Haiku', color: 'green' },
  { value: 'claude-opus-4-20250514', label: 'Claude Opus 4', color: 'purple' },
  { value: 'claude-opus-4-1-20250805', label: 'Claude Opus 4.1', color: 'purple' }
]

// 模型映射表数据
const modelMappings = ref([])

// 初始化模型映射表
const initModelMappings = () => {
  if (props.account?.supportedModels) {
    // 如果是对象格式（新的映射表）
    if (
      typeof props.account.supportedModels === 'object' &&
      !Array.isArray(props.account.supportedModels)
    ) {
      const entries = Object.entries(props.account.supportedModels)
      modelMappings.value = entries.map(([from, to]) => ({ from, to }))

      // 判断是白名单模式还是映射模式
      // 如果所有映射都是"映射到自己"，则视为白名单模式
      const isWhitelist = entries.every(([from, to]) => from === to)
      if (isWhitelist) {
        modelRestrictionMode.value = 'whitelist'
        allowedModels.value = entries.map(([from]) => from)
      } else {
        modelRestrictionMode.value = 'mapping'
      }
    } else if (Array.isArray(props.account.supportedModels)) {
      // 如果是数组格式（旧格式），转换为白名单模式
      modelMappings.value = props.account.supportedModels.map((model) => ({
        from: model,
        to: model
      }))
      modelRestrictionMode.value = 'whitelist'
      allowedModels.value = props.account.supportedModels
    }
  }
}

// 解析多行 API Key 输入
const parseApiKeysInput = (input) => {
  if (!input || typeof input !== 'string') {
    return []
  }

  const segments = input
    .split(/\r?\n/)
    .map((item) => item.trim())
    .filter((item) => item.length > 0)

  if (segments.length === 0) {
    return []
  }

  const uniqueKeys = Array.from(new Set(segments))
  return uniqueKeys
}

const apiKeyModeOptions = [
  {
    value: 'append',
    label: '追加模式',
    description: '保留现有 Key，并在末尾追加新 Key 列表。'
  },
  {
    value: 'replace',
    label: '覆盖模式',
    description: '先清空旧 Key，再写入上方的新 Key 列表。'
  },
  {
    value: 'delete',
    label: '删除模式',
    description: '输入要移除的 Key，可精准删除失效或被封禁的 Key。'
  }
]

const apiKeyModeSliderStyle = computed(() => {
  const index = Math.max(
    apiKeyModeOptions.findIndex((option) => option.value === form.value.apiKeyUpdateMode),
    0
  )
  const widthPercent = 100 / apiKeyModeOptions.length

  return {
    width: `${widthPercent}%`,
    left: `${index * widthPercent}%`
  }
})

const currentApiKeyModeLabel = computed(() => {
  const option = apiKeyModeOptions.find((item) => item.value === form.value.apiKeyUpdateMode)
  return option ? option.label : apiKeyModeOptions[0].label
})

const currentApiKeyModeDescription = computed(() => {
  const option = apiKeyModeOptions.find((item) => item.value === form.value.apiKeyUpdateMode)
  return option ? option.description : apiKeyModeOptions[0].description
})

// 表单验证错误
const errors = ref({
  name: '',
  refreshToken: '',
  accessToken: '',
  apiKeys: '',
  apiUrl: '',
  apiKey: '',
  baseApi: '',
  accessKeyId: '',
  secretAccessKey: '',
  region: '',
  azureEndpoint: '',
  deploymentName: ''
})

// 计算是否可以进入下一步
const canProceed = computed(() => {
  return form.value.name?.trim() && form.value.platform
})

// 计算是否可以交换Setup Token code
const canExchangeSetupToken = computed(() => {
  return setupTokenAuthUrl.value && setupTokenAuthCode.value.trim()
})

// 获取当前使用量（实时）
const calculateCurrentUsage = () => {
  // 如果不是编辑模式或没有账户ID，返回0
  if (!isEdit.value || !props.account?.id) {
    return 0
  }

  // 如果已经加载了今日使用数据，直接使用
  if (typeof form.value.dailyUsage === 'number') {
    return form.value.dailyUsage
  }

  return 0
}

// 计算额度使用百分比
const usagePercentage = computed(() => {
  if (!form.value.dailyQuota || form.value.dailyQuota <= 0) {
    return 0
  }
  const currentUsage = calculateCurrentUsage()
  return (currentUsage / form.value.dailyQuota) * 100
})

// 当前账户的 API Key 数量（仅用于展示）
const existingApiKeyCount = computed(() => {
  if (!props.account || props.account.platform !== 'droid') {
    return 0
  }

  let fallbackList = 0

  if (Array.isArray(props.account.apiKeys)) {
    fallbackList = props.account.apiKeys.length
  } else if (typeof props.account.apiKeys === 'string') {
    try {
      const parsed = JSON.parse(props.account.apiKeys)
      if (Array.isArray(parsed)) {
        fallbackList = parsed.length
      }
    } catch (error) {
      fallbackList = 0
    }
  }

  const count =
    props.account.apiKeyCount ??
    props.account.apiKeysCount ??
    props.account.api_key_count ??
    fallbackList

  return Number(count) || 0
})

// 编辑时判断是否为 API Key 模式的 Droid 账户
const isEditingDroidApiKey = computed(() => {
  if (!isEdit.value || form.value.platform !== 'droid') {
    return false
  }
  const method =
    form.value.authenticationMethod ||
    props.account?.authenticationMethod ||
    props.account?.authMethod ||
    props.account?.authentication_mode ||
    ''

  if (typeof method !== 'string') {
    return false
  }

  return method.trim().toLowerCase() === 'api_key'
})

// 加载账户今日使用情况
const loadAccountUsage = async () => {
  if (!isEdit.value || !props.account?.id) return

  try {
    const response = await apiClient.get(`/admin/claude-console-accounts/${props.account.id}/usage`)
    if (response) {
      // 更新表单中的使用量数据
      form.value.dailyUsage = response.dailyUsage || 0
    }
  } catch (error) {
    // 静默处理使用量加载失败
  }
}

// // 计算是否可以创建
// const canCreate = computed(() => {
//   if (form.value.addType === 'manual') {
//     return form.value.name?.trim() && form.value.accessToken?.trim()
//   }
//   return form.value.name?.trim()
// })

// 选择平台分组
const selectPlatformGroup = (group) => {
  platformGroup.value = group
  // 根据分组自动选择默认平台
  if (group === 'claude') {
    form.value.platform = 'claude'
  } else if (group === 'openai') {
    form.value.platform = 'openai'
  } else if (group === 'gemini') {
    form.value.platform = 'gemini'
  } else if (group === 'droid') {
    form.value.platform = 'droid'
  }
}

// 下一步
const nextStep = async () => {
  // 清除之前的错误
  errors.value.name = ''

  if (!canProceed.value) {
    if (!form.value.name || form.value.name.trim() === '') {
      errors.value.name = '请填写账户名称'
    }
    return
  }

  // 分组类型验证 - OAuth流程修复
  if (
    form.value.accountType === 'group' &&
    (!form.value.groupIds || form.value.groupIds.length === 0)
  ) {
    showToast('请选择一个分组', 'error')
    return
  }

  // 数据同步：确保 groupId 和 groupIds 保持一致 - OAuth流程
  if (form.value.accountType === 'group') {
    if (form.value.groupIds && form.value.groupIds.length > 0) {
      form.value.groupId = form.value.groupIds[0]
    } else {
      form.value.groupId = ''
    }
  }

  // 对于Gemini账户，检查项目 ID
  if (form.value.platform === 'gemini' && oauthStep.value === 1 && form.value.addType === 'oauth') {
    if (!form.value.projectId || form.value.projectId.trim() === '') {
      // 使用自定义确认弹窗
      const confirmed = await showConfirm(
        '项目 ID 未填写',
        '您尚未填写项目 ID。\n\n如果您的Google账号绑定了Google Cloud或被识别为Workspace账号，需要提供项目 ID。\n如果您使用的是普通个人账号，可以继续不填写。',
        '继续',
        '返回填写'
      )
      if (!confirmed) {
        return
      }
    }
  }

  oauthStep.value = 2
}

// Setup Token 相关方法
// 生成Setup Token授权URL
const generateSetupTokenAuthUrl = async () => {
  setupTokenLoading.value = true
  try {
    const proxyPayload = buildProxyPayload(form.value.proxy)
    const proxyConfig = proxyPayload ? { proxy: proxyPayload } : {}

    const result = await accountsStore.generateClaudeSetupTokenUrl(proxyConfig)
    setupTokenAuthUrl.value = result.authUrl
    setupTokenSessionId.value = result.sessionId
  } catch (error) {
    showToast(error.message || '生成Setup Token授权链接失败', 'error')
  } finally {
    setupTokenLoading.value = false
  }
}

// 重新生成Setup Token授权URL
const regenerateSetupTokenAuthUrl = () => {
  setupTokenAuthUrl.value = ''
  setupTokenAuthCode.value = ''
  generateSetupTokenAuthUrl()
}

// 复制Setup Token授权URL
const copySetupTokenAuthUrl = async () => {
  try {
    await navigator.clipboard.writeText(setupTokenAuthUrl.value)
    setupTokenCopied.value = true
    showToast('链接已复制', 'success')
    setTimeout(() => {
      setupTokenCopied.value = false
    }, 2000)
  } catch (error) {
    // 降级方案 - 使用 textarea 替代 input，禁用 ESLint 警告
    const textarea = document.createElement('textarea')
    textarea.value = setupTokenAuthUrl.value
    textarea.style.position = 'fixed'
    textarea.style.opacity = '0'
    document.body.appendChild(textarea)
    textarea.select()

    try {
      // eslint-disable-next-line
      const successful = document.execCommand('copy')
      if (successful) {
        setupTokenCopied.value = true
        showToast('链接已复制', 'success')
      } else {
        showToast('复制失败，请手动复制', 'error')
      }
    } catch (err) {
      showToast('复制失败，请手动复制', 'error')
    }

    document.body.removeChild(textarea)
    setTimeout(() => {
      setupTokenCopied.value = false
    }, 2000)
  }
}

// 交换Setup Token授权码
const exchangeSetupTokenCode = async () => {
  if (!canExchangeSetupToken.value) return

  setupTokenExchanging.value = true
  try {
    const data = {
      sessionId: setupTokenSessionId.value,
      callbackUrl: setupTokenAuthCode.value.trim()
    }

    // 添加代理配置（如果启用）
    const proxyPayload = buildProxyPayload(form.value.proxy)
    if (proxyPayload) {
      data.proxy = proxyPayload
    }

    const tokenInfo = await accountsStore.exchangeClaudeSetupTokenCode(data)

    // Setup Token模式也需要确保生成客户端ID
    if (form.value.useUnifiedClientId && !form.value.unifiedClientId) {
      form.value.unifiedClientId = generateClientId()
    }

    // 调用相同的成功处理函数
    await handleOAuthSuccess(tokenInfo)
  } catch (error) {
    showToast(error.message || 'Setup Token授权失败，请检查授权码是否正确', 'error')
  } finally {
    setupTokenExchanging.value = false
  }
}

// 处理OAuth成功
const handleOAuthSuccess = async (tokenInfo) => {
  loading.value = true
  try {
    // OAuth模式也需要确保生成客户端ID
    if (
      form.value.platform === 'claude' &&
      form.value.useUnifiedClientId &&
      !form.value.unifiedClientId
    ) {
      form.value.unifiedClientId = generateClientId()
    }

    const proxyPayload = buildProxyPayload(form.value.proxy)

    const data = {
      name: form.value.name,
      description: form.value.description,
      accountType: form.value.accountType,
      groupId: form.value.accountType === 'group' ? form.value.groupId : undefined,
      groupIds: form.value.accountType === 'group' ? form.value.groupIds : undefined,
<<<<<<< HEAD
      expiresAt: form.value.expiresAt || undefined,
      proxy: form.value.proxy.enabled
        ? {
            type: form.value.proxy.type,
            host: form.value.proxy.host,
            port: parseInt(form.value.proxy.port),
            username: form.value.proxy.username || null,
            password: form.value.proxy.password || null
          }
        : null
=======
      proxy: proxyPayload
>>>>>>> e337d1fb
    }

    const currentPlatform = form.value.platform

    if (currentPlatform === 'claude') {
      // Claude使用claudeAiOauth字段
      data.claudeAiOauth = tokenInfo.claudeAiOauth || tokenInfo
      data.priority = form.value.priority || 50
      data.autoStopOnWarning = form.value.autoStopOnWarning || false
      data.useUnifiedUserAgent = form.value.useUnifiedUserAgent || false
      data.useUnifiedClientId = form.value.useUnifiedClientId || false
      data.unifiedClientId = form.value.unifiedClientId || ''
      // 添加订阅类型信息
      data.subscriptionInfo = {
        accountType: form.value.subscriptionType || 'claude_max',
        hasClaudeMax: form.value.subscriptionType === 'claude_max',
        hasClaudePro: form.value.subscriptionType === 'claude_pro',
        manuallySet: true // 标记为手动设置
      }
    } else if (currentPlatform === 'gemini') {
      // Gemini使用geminiOauth字段
      data.geminiOauth = tokenInfo.tokens || tokenInfo
      if (form.value.projectId) {
        data.projectId = form.value.projectId
      }
      // 添加 Gemini 优先级
      data.priority = form.value.priority || 50
    } else if (currentPlatform === 'openai') {
      data.openaiOauth = tokenInfo.tokens || tokenInfo
      data.accountInfo = tokenInfo.accountInfo
      data.priority = form.value.priority || 50
    } else if (currentPlatform === 'droid') {
      const rawTokens = tokenInfo.tokens || tokenInfo || {}

      const normalizedTokens = {
        accessToken: rawTokens.accessToken || rawTokens.access_token || '',
        refreshToken: rawTokens.refreshToken || rawTokens.refresh_token || '',
        expiresAt: rawTokens.expiresAt || rawTokens.expires_at || '',
        expiresIn: rawTokens.expiresIn || rawTokens.expires_in || null,
        tokenType: rawTokens.tokenType || rawTokens.token_type || 'Bearer',
        organizationId: rawTokens.organizationId || rawTokens.organization_id || '',
        authenticationMethod:
          rawTokens.authenticationMethod || rawTokens.authentication_method || ''
      }

      if (!normalizedTokens.refreshToken) {
        loading.value = false
        showToast('授权成功但未返回 Refresh Token，请确认已授予离线访问权限后重试。', 'error')
        return
      }

      data.refreshToken = normalizedTokens.refreshToken
      data.accessToken = normalizedTokens.accessToken
      data.expiresAt = normalizedTokens.expiresAt
      if (normalizedTokens.expiresIn !== null && normalizedTokens.expiresIn !== undefined) {
        data.expiresIn = normalizedTokens.expiresIn
      }
      data.priority = form.value.priority || 50
      data.endpointType = form.value.endpointType || 'anthropic'
      data.platform = 'droid'
      data.tokenType = normalizedTokens.tokenType
      data.authenticationMethod = normalizedTokens.authenticationMethod

      if (normalizedTokens.organizationId) {
        data.organizationId = normalizedTokens.organizationId
      }

      if (rawTokens.user) {
        const user = rawTokens.user
        const nameParts = []
        if (typeof user.first_name === 'string' && user.first_name.trim()) {
          nameParts.push(user.first_name.trim())
        }
        if (typeof user.last_name === 'string' && user.last_name.trim()) {
          nameParts.push(user.last_name.trim())
        }
        const derivedName =
          nameParts.join(' ').trim() ||
          (typeof user.name === 'string' ? user.name.trim() : '') ||
          (typeof user.display_name === 'string' ? user.display_name.trim() : '')

        if (typeof user.email === 'string' && user.email.trim()) {
          data.ownerEmail = user.email.trim()
        }
        if (derivedName) {
          data.ownerName = derivedName
          data.ownerDisplayName = derivedName
        } else if (data.ownerEmail) {
          data.ownerName = data.ownerName || data.ownerEmail
          data.ownerDisplayName = data.ownerDisplayName || data.ownerEmail
        }
        if (typeof user.id === 'string' && user.id.trim()) {
          data.userId = user.id.trim()
        }
      }
    }

    let result
    if (currentPlatform === 'claude') {
      result = await accountsStore.createClaudeAccount(data)
    } else if (currentPlatform === 'gemini') {
      result = await accountsStore.createGeminiAccount(data)
    } else if (currentPlatform === 'openai') {
      result = await accountsStore.createOpenAIAccount(data)
    } else if (currentPlatform === 'droid') {
      result = await accountsStore.createDroidAccount(data)
    } else {
      result = await accountsStore.createGeminiAccount(data)
    }

    emit('success', result)
  } catch (error) {
    // 显示详细的错误信息
    const errorMessage = error.response?.data?.error || error.message || '账户创建失败'
    const suggestion = error.response?.data?.suggestion || ''
    const errorDetails = error.response?.data?.errorDetails || null

    // 构建完整的错误提示
    let fullMessage = errorMessage
    if (suggestion) {
      fullMessage += `\n${suggestion}`
    }

    // 如果有详细的 OAuth 错误信息，也显示出来
    if (errorDetails && errorDetails.error_description) {
      fullMessage += `\n详细信息: ${errorDetails.error_description}`
    } else if (errorDetails && errorDetails.error && errorDetails.error.message) {
      // 处理 OpenAI 格式的错误
      fullMessage += `\n详细信息: ${errorDetails.error.message}`
    }

    showToast(fullMessage, 'error', '', 8000)

    // 错误已通过 toast 显示给用户
  } finally {
    loading.value = false
  }
}

// 创建账户（手动模式）
const createAccount = async () => {
  // 清除之前的错误
  errors.value.name = ''
  errors.value.accessToken = ''
  errors.value.refreshToken = ''
  errors.value.apiUrl = ''
  errors.value.apiKey = ''
  errors.value.apiKeys = ''

  let hasError = false

  if (!form.value.name || form.value.name.trim() === '') {
    errors.value.name = '请填写账户名称'
    hasError = true
  }

  // Claude Console 验证
  if (form.value.platform === 'claude-console') {
    if (!form.value.apiUrl || form.value.apiUrl.trim() === '') {
      errors.value.apiUrl = '请填写 API URL'
      hasError = true
    }
    if (!form.value.apiKey || form.value.apiKey.trim() === '') {
      errors.value.apiKey = '请填写 API Key'
      hasError = true
    }
  }

  // CCR (Claude Code Router) 验证 - 使用与 Claude Console 相同的字段
  if (form.value.platform === 'ccr') {
    if (!form.value.apiUrl || form.value.apiUrl.trim() === '') {
      errors.value.apiUrl = '请填写 API URL'
      hasError = true
    }
    if (!form.value.apiKey || form.value.apiKey.trim() === '') {
      errors.value.apiKey = '请填写 API Key'
      hasError = true
    }
  }

  // OpenAI-Responses 验证
  if (form.value.platform === 'openai-responses') {
    if (!form.value.baseApi || form.value.baseApi.trim() === '') {
      errors.value.baseApi = '请填写 API 基础地址'
      hasError = true
    }
    if (!form.value.apiKey || form.value.apiKey.trim() === '') {
      errors.value.apiKey = '请填写 API 密钥'
      hasError = true
    }
  } else if (form.value.platform === 'bedrock') {
    // Bedrock 验证
    if (!form.value.accessKeyId || form.value.accessKeyId.trim() === '') {
      errors.value.accessKeyId = '请填写 AWS 访问密钥 ID'
      hasError = true
    }
    if (!form.value.secretAccessKey || form.value.secretAccessKey.trim() === '') {
      errors.value.secretAccessKey = '请填写 AWS 秘密访问密钥'
      hasError = true
    }
    if (!form.value.region || form.value.region.trim() === '') {
      errors.value.region = '请选择 AWS 区域'
      hasError = true
    }
  } else if (form.value.platform === 'azure_openai') {
    // Azure OpenAI 验证
    if (!form.value.azureEndpoint || form.value.azureEndpoint.trim() === '') {
      errors.value.azureEndpoint = '请填写 Azure Endpoint'
      hasError = true
    }
    if (!form.value.deploymentName || form.value.deploymentName.trim() === '') {
      errors.value.deploymentName = '请填写部署名称'
      hasError = true
    }
    if (!form.value.apiKey || form.value.apiKey.trim() === '') {
      errors.value.apiKey = '请填写 API Key'
      hasError = true
    }
  } else if (form.value.addType === 'manual') {
    // 手动模式验证 - 只有部分平台需要验证 Token
    if (form.value.platform === 'openai') {
      // OpenAI 平台必须有 Refresh Token
      if (!form.value.refreshToken || form.value.refreshToken.trim() === '') {
        errors.value.refreshToken = '请填写 Refresh Token'
        hasError = true
      }
      // Access Token 可选，如果没有会通过 Refresh Token 获取
    } else if (form.value.platform === 'gemini') {
      // Gemini 平台需要 Access Token
      if (!form.value.accessToken || form.value.accessToken.trim() === '') {
        errors.value.accessToken = '请填写 Access Token'
        hasError = true
      }
    } else if (form.value.platform === 'droid') {
      if (!form.value.accessToken || form.value.accessToken.trim() === '') {
        errors.value.accessToken = '请填写 Access Token'
        hasError = true
      }
      if (!form.value.refreshToken || form.value.refreshToken.trim() === '') {
        errors.value.refreshToken = '请填写 Refresh Token'
        hasError = true
      }
    } else if (form.value.platform === 'claude') {
      // Claude 平台需要 Access Token
      if (!form.value.accessToken || form.value.accessToken.trim() === '') {
        errors.value.accessToken = '请填写 Access Token'
        hasError = true
      }
    }
    // Claude Console、CCR、OpenAI-Responses 等其他平台不需要 Token 验证
  } else if (form.value.addType === 'apikey') {
    const apiKeys = parseApiKeysInput(form.value.apiKeysInput)
    if (apiKeys.length === 0) {
      errors.value.apiKeys = '请至少填写一个 API Key'
      hasError = true
    }
  }

  // 分组类型验证 - 创建账户流程修复
  if (
    form.value.accountType === 'group' &&
    (!form.value.groupIds || form.value.groupIds.length === 0)
  ) {
    showToast('请选择一个分组', 'error')
    hasError = true
  }

  // 数据同步：确保 groupId 和 groupIds 保持一致 - 创建流程
  if (form.value.accountType === 'group') {
    if (form.value.groupIds && form.value.groupIds.length > 0) {
      form.value.groupId = form.value.groupIds[0]
    } else {
      form.value.groupId = ''
    }
  }

  if (hasError) {
    return
  }

  loading.value = true
  try {
    const proxyPayload = buildProxyPayload(form.value.proxy)

    const data = {
      name: form.value.name,
      description: form.value.description,
      accountType: form.value.accountType,
      groupId: form.value.accountType === 'group' ? form.value.groupId : undefined,
      groupIds: form.value.accountType === 'group' ? form.value.groupIds : undefined,
<<<<<<< HEAD
      expiresAt: form.value.expiresAt || undefined,
      proxy: form.value.proxy.enabled
        ? {
            type: form.value.proxy.type,
            host: form.value.proxy.host,
            port: parseInt(form.value.proxy.port),
            username: form.value.proxy.username || null,
            password: form.value.proxy.password || null
          }
        : null
=======
      proxy: proxyPayload
>>>>>>> e337d1fb
    }

    if (form.value.platform === 'claude') {
      // Claude手动模式需要构建claudeAiOauth对象
      const expiresInMs = form.value.refreshToken
        ? 10 * 60 * 1000 // 10分钟
        : 365 * 24 * 60 * 60 * 1000 // 1年

      // 手动模式也需要确保生成客户端ID
      if (form.value.useUnifiedClientId && !form.value.unifiedClientId) {
        form.value.unifiedClientId = generateClientId()
      }

      data.claudeAiOauth = {
        accessToken: form.value.accessToken,
        refreshToken: form.value.refreshToken || '',
        expiresAt: Date.now() + expiresInMs,
        scopes: [] // 手动添加没有 scopes
      }
      data.priority = form.value.priority || 50
      data.autoStopOnWarning = form.value.autoStopOnWarning || false
      data.useUnifiedUserAgent = form.value.useUnifiedUserAgent || false
      data.useUnifiedClientId = form.value.useUnifiedClientId || false
      data.unifiedClientId = form.value.unifiedClientId || ''
      // 添加订阅类型信息
      data.subscriptionInfo = {
        accountType: form.value.subscriptionType || 'claude_max',
        hasClaudeMax: form.value.subscriptionType === 'claude_max',
        hasClaudePro: form.value.subscriptionType === 'claude_pro',
        manuallySet: true // 标记为手动设置
      }
    } else if (form.value.platform === 'gemini') {
      // Gemini手动模式需要构建geminiOauth对象
      const expiresInMs = form.value.refreshToken
        ? 10 * 60 * 1000 // 10分钟
        : 365 * 24 * 60 * 60 * 1000 // 1年

      data.geminiOauth = {
        access_token: form.value.accessToken,
        refresh_token: form.value.refreshToken || '',
        scope: 'https://www.googleapis.com/auth/cloud-platform',
        token_type: 'Bearer',
        expiry_date: Date.now() + expiresInMs
      }

      if (form.value.projectId) {
        data.projectId = form.value.projectId
      }

      // 添加 Gemini 优先级
      data.priority = form.value.priority || 50
    } else if (form.value.platform === 'openai') {
      // OpenAI手动模式需要构建openaiOauth对象
      const expiresInMs = form.value.refreshToken
        ? 10 * 60 * 1000 // 10分钟
        : 365 * 24 * 60 * 60 * 1000 // 1年

      data.openaiOauth = {
        idToken: '', // 不再需要用户输入，系统会自动获取
        accessToken: form.value.accessToken || '', // Access Token 可选
        refreshToken: form.value.refreshToken, // Refresh Token 必填
        expires_in: Math.floor(expiresInMs / 1000) // 转换为秒
      }

      // 账户信息将在首次刷新时自动获取
      data.accountInfo = {
        accountId: '',
        chatgptUserId: '',
        organizationId: '',
        organizationRole: '',
        organizationTitle: '',
        planType: '',
        email: '',
        emailVerified: false
      }

      // OpenAI 手动模式必须刷新以获取完整信息（包括 ID Token）
      data.needsImmediateRefresh = true
      data.requireRefreshSuccess = true // 必须刷新成功才能创建账户
      data.priority = form.value.priority || 50
    } else if (form.value.platform === 'droid') {
      data.priority = form.value.priority || 50
      data.endpointType = form.value.endpointType || 'anthropic'
      data.platform = 'droid'

      if (form.value.addType === 'apikey') {
        const apiKeys = parseApiKeysInput(form.value.apiKeysInput)
        data.apiKeys = apiKeys
        data.authenticationMethod = 'api_key'
        data.isActive = true
        data.schedulable = true
      } else {
        const accessToken = form.value.accessToken?.trim() || ''
        const refreshToken = form.value.refreshToken?.trim() || ''
        const expiresAt = new Date(Date.now() + 8 * 60 * 60 * 1000).toISOString()

        data.accessToken = accessToken
        data.refreshToken = refreshToken
        data.expiresAt = expiresAt
        data.expiresIn = 8 * 60 * 60
        data.tokenType = 'Bearer'
        data.authenticationMethod = 'manual'
      }
    } else if (form.value.platform === 'claude-console' || form.value.platform === 'ccr') {
      // Claude Console 和 CCR 账户特定数据（CCR 使用 Claude Console 的后端逻辑）
      data.apiUrl = form.value.apiUrl
      data.apiKey = form.value.apiKey
      data.priority = form.value.priority || 50
      data.supportedModels = convertMappingsToObject() || {}
      data.userAgent = form.value.userAgent || null
      // 如果不启用限流，传递 0 表示不限流
      data.rateLimitDuration = form.value.enableRateLimit ? form.value.rateLimitDuration || 60 : 0
      // 额度管理字段
      data.dailyQuota = form.value.dailyQuota || 0
      data.quotaResetTime = form.value.quotaResetTime || '00:00'
    } else if (form.value.platform === 'openai-responses') {
      // OpenAI-Responses 账户特定数据
      data.baseApi = form.value.baseApi
      data.apiKey = form.value.apiKey
      data.userAgent = form.value.userAgent || ''
      data.priority = form.value.priority || 50
      data.rateLimitDuration = 60 // 默认值60，不从用户输入获取
      data.dailyQuota = form.value.dailyQuota || 0
      data.quotaResetTime = form.value.quotaResetTime || '00:00'
    } else if (form.value.platform === 'bedrock') {
      // Bedrock 账户特定数据 - 构造 awsCredentials 对象
      data.awsCredentials = {
        accessKeyId: form.value.accessKeyId,
        secretAccessKey: form.value.secretAccessKey,
        sessionToken: form.value.sessionToken || null
      }
      data.region = form.value.region
      data.defaultModel = form.value.defaultModel || null
      data.smallFastModel = form.value.smallFastModel || null
      data.priority = form.value.priority || 50
      // 如果不启用限流，传递 0 表示不限流
      data.rateLimitDuration = form.value.enableRateLimit ? form.value.rateLimitDuration || 60 : 0
    } else if (form.value.platform === 'azure_openai') {
      // Azure OpenAI 账户特定数据
      data.azureEndpoint = form.value.azureEndpoint
      data.apiKey = form.value.apiKey
      data.apiVersion = form.value.apiVersion || '2024-02-01'
      data.deploymentName = form.value.deploymentName
      data.supportedModels = Array.isArray(form.value.supportedModels)
        ? form.value.supportedModels
        : []
      data.priority = form.value.priority || 50
      data.isActive = form.value.isActive !== false
      data.schedulable = form.value.schedulable !== false
    }

    let result
    if (form.value.platform === 'claude') {
      result = await accountsStore.createClaudeAccount(data)
    } else if (form.value.platform === 'claude-console' || form.value.platform === 'ccr') {
      // CCR 使用 Claude Console 的后端 API
      result = await accountsStore.createClaudeConsoleAccount(data)
    } else if (form.value.platform === 'droid') {
      result = await accountsStore.createDroidAccount(data)
    } else if (form.value.platform === 'openai-responses') {
      result = await accountsStore.createOpenAIResponsesAccount(data)
    } else if (form.value.platform === 'bedrock') {
      result = await accountsStore.createBedrockAccount(data)
    } else if (form.value.platform === 'openai') {
      result = await accountsStore.createOpenAIAccount(data)
    } else if (form.value.platform === 'azure_openai') {
      result = await accountsStore.createAzureOpenAIAccount(data)
    } else if (form.value.platform === 'gemini') {
      result = await accountsStore.createGeminiAccount(data)
    } else {
      throw new Error(`不支持的平台: ${form.value.platform}`)
    }

    emit('success', result)
  } catch (error) {
    // 显示详细的错误信息
    const errorMessage = error.response?.data?.error || error.message || '账户创建失败'
    const suggestion = error.response?.data?.suggestion || ''
    const errorDetails = error.response?.data?.errorDetails || null

    // 构建完整的错误提示
    let fullMessage = errorMessage
    if (suggestion) {
      fullMessage += `\n${suggestion}`
    }

    // 如果有详细的 OAuth 错误信息，也显示出来
    if (errorDetails && errorDetails.error_description) {
      fullMessage += `\n详细信息: ${errorDetails.error_description}`
    } else if (errorDetails && errorDetails.error && errorDetails.error.message) {
      // 处理 OpenAI 格式的错误
      fullMessage += `\n详细信息: ${errorDetails.error.message}`
    }

    showToast(fullMessage, 'error', '', 8000)

    // 错误已通过 toast 显示给用户
  } finally {
    loading.value = false
  }
}

// 更新账户
const updateAccount = async () => {
  // 清除之前的错误
  errors.value.name = ''
  errors.value.apiKeys = ''

  // 验证账户名称
  if (!form.value.name || form.value.name.trim() === '') {
    errors.value.name = '请填写账户名称'
    return
  }

  // 分组类型验证 - 更新账户流程修复
  if (
    form.value.accountType === 'group' &&
    (!form.value.groupIds || form.value.groupIds.length === 0)
  ) {
    showToast('请选择一个分组', 'error')
    return
  }

  // 数据同步：确保 groupId 和 groupIds 保持一致 - 更新流程
  if (form.value.accountType === 'group') {
    if (form.value.groupIds && form.value.groupIds.length > 0) {
      form.value.groupId = form.value.groupIds[0]
    } else {
      form.value.groupId = ''
    }
  }

  // 对于Gemini账户，检查项目 ID
  if (form.value.platform === 'gemini') {
    if (!form.value.projectId || form.value.projectId.trim() === '') {
      // 使用自定义确认弹窗
      const confirmed = await showConfirm(
        '项目 ID 未填写',
        '您尚未填写项目 ID。\n\n如果您的Google账号绑定了Google Cloud或被识别为Workspace账号，需要提供项目 ID。\n如果您使用的是普通个人账号，可以继续不填写。',
        '继续保存',
        '返回填写'
      )
      if (!confirmed) {
        return
      }
    }
  }

  loading.value = true
  try {
    const proxyPayload = buildProxyPayload(form.value.proxy)

    const data = {
      name: form.value.name,
      description: form.value.description,
      accountType: form.value.accountType,
      groupId: form.value.accountType === 'group' ? form.value.groupId : undefined,
      groupIds: form.value.accountType === 'group' ? form.value.groupIds : undefined,
<<<<<<< HEAD
      expiresAt: form.value.expiresAt || undefined,
      proxy: form.value.proxy.enabled
        ? {
            type: form.value.proxy.type,
            host: form.value.proxy.host,
            port: parseInt(form.value.proxy.port),
            username: form.value.proxy.username || null,
            password: form.value.proxy.password || null
          }
        : null
=======
      proxy: proxyPayload
>>>>>>> e337d1fb
    }

    // 只有非空时才更新token
    if (form.value.accessToken || form.value.refreshToken) {
      const trimmedAccessToken = form.value.accessToken?.trim() || ''
      const trimmedRefreshToken = form.value.refreshToken?.trim() || ''

      if (props.account.platform === 'claude') {
        // Claude需要构建claudeAiOauth对象
        const expiresInMs = form.value.refreshToken
          ? 10 * 60 * 1000 // 10分钟
          : 365 * 24 * 60 * 60 * 1000 // 1年

        data.claudeAiOauth = {
          accessToken: trimmedAccessToken || '',
          refreshToken: trimmedRefreshToken || '',
          expiresAt: Date.now() + expiresInMs,
          scopes: props.account.scopes || [] // 保持原有的 scopes，如果没有则为空数组
        }
      } else if (props.account.platform === 'gemini') {
        // Gemini需要构建geminiOauth对象
        const expiresInMs = form.value.refreshToken
          ? 10 * 60 * 1000 // 10分钟
          : 365 * 24 * 60 * 60 * 1000 // 1年

        data.geminiOauth = {
          access_token: trimmedAccessToken || '',
          refresh_token: trimmedRefreshToken || '',
          scope: 'https://www.googleapis.com/auth/cloud-platform',
          token_type: 'Bearer',
          expiry_date: Date.now() + expiresInMs
        }
      } else if (props.account.platform === 'openai') {
        // OpenAI需要构建openaiOauth对象
        const expiresInMs = form.value.refreshToken
          ? 10 * 60 * 1000 // 10分钟
          : 365 * 24 * 60 * 60 * 1000 // 1年

        data.openaiOauth = {
          idToken: '', // 不需要用户输入
          accessToken: trimmedAccessToken || '',
          refreshToken: trimmedRefreshToken || '',
          expires_in: Math.floor(expiresInMs / 1000) // 转换为秒
        }

        // 编辑 OpenAI 账户时，如果更新了 Refresh Token，也需要验证
        if (trimmedRefreshToken && trimmedRefreshToken !== props.account.refreshToken) {
          data.needsImmediateRefresh = true
          data.requireRefreshSuccess = true
        }
      } else if (props.account.platform === 'droid') {
        if (trimmedAccessToken) {
          data.accessToken = trimmedAccessToken
        }
        if (trimmedRefreshToken) {
          data.refreshToken = trimmedRefreshToken
        }
      }
    }

    if (props.account.platform === 'droid') {
      const trimmedApiKeysInput = form.value.apiKeysInput?.trim() || ''
      const apiKeyUpdateMode = form.value.apiKeyUpdateMode || 'append'

      if (apiKeyUpdateMode === 'delete') {
        if (!trimmedApiKeysInput) {
          errors.value.apiKeys = '请填写需要删除的 API Key'
          loading.value = false
          return
        }

        const removeApiKeys = parseApiKeysInput(trimmedApiKeysInput)
        if (removeApiKeys.length === 0) {
          errors.value.apiKeys = '请填写需要删除的 API Key'
          loading.value = false
          return
        }

        data.removeApiKeys = removeApiKeys
        data.apiKeyUpdateMode = 'delete'
      } else {
        if (trimmedApiKeysInput) {
          const apiKeys = parseApiKeysInput(trimmedApiKeysInput)
          if (apiKeys.length === 0) {
            errors.value.apiKeys = '请至少填写一个 API Key'
            loading.value = false
            return
          }
          data.apiKeys = apiKeys
        } else if (apiKeyUpdateMode === 'replace') {
          data.apiKeys = []
        }

        if (apiKeyUpdateMode !== 'append' || trimmedApiKeysInput) {
          data.apiKeyUpdateMode = apiKeyUpdateMode
        }
      }

      if (isEditingDroidApiKey.value) {
        data.authenticationMethod = 'api_key'
      }
    }

    if (props.account.platform === 'gemini') {
      data.projectId = form.value.projectId || ''
    }

    if (props.account.platform === 'droid') {
      data.priority = form.value.priority || 50
      data.endpointType = form.value.endpointType || 'anthropic'
    }

    // Claude 官方账号优先级和订阅类型更新
    if (props.account.platform === 'claude') {
      // 更新模式也需要确保生成客户端ID
      if (form.value.useUnifiedClientId && !form.value.unifiedClientId) {
        form.value.unifiedClientId = generateClientId()
      }

      data.priority = form.value.priority || 50
      data.autoStopOnWarning = form.value.autoStopOnWarning || false
      data.useUnifiedUserAgent = form.value.useUnifiedUserAgent || false
      data.useUnifiedClientId = form.value.useUnifiedClientId || false
      data.unifiedClientId = form.value.unifiedClientId || ''
      // 更新订阅类型信息
      data.subscriptionInfo = {
        accountType: form.value.subscriptionType || 'claude_max',
        hasClaudeMax: form.value.subscriptionType === 'claude_max',
        hasClaudePro: form.value.subscriptionType === 'claude_pro',
        manuallySet: true // 标记为手动设置
      }
    }

    // OpenAI 账号优先级更新
    if (props.account.platform === 'openai') {
      data.priority = form.value.priority || 50
    }

    // Gemini 账号优先级更新
    if (props.account.platform === 'gemini') {
      data.priority = form.value.priority || 50
    }

    // Claude Console 特定更新
    if (props.account.platform === 'claude-console') {
      data.apiUrl = form.value.apiUrl
      if (form.value.apiKey) {
        data.apiKey = form.value.apiKey
      }
      data.priority = form.value.priority || 50
      data.supportedModels = convertMappingsToObject() || {}
      data.userAgent = form.value.userAgent || null
      // 如果不启用限流，传递 0 表示不限流
      data.rateLimitDuration = form.value.enableRateLimit ? form.value.rateLimitDuration || 60 : 0
      // 额度管理字段
      data.dailyQuota = form.value.dailyQuota || 0
      data.quotaResetTime = form.value.quotaResetTime || '00:00'
    }

    // OpenAI-Responses 特定更新
    if (props.account.platform === 'openai-responses') {
      data.baseApi = form.value.baseApi
      if (form.value.apiKey) {
        data.apiKey = form.value.apiKey
      }
      data.userAgent = form.value.userAgent || ''
      data.priority = form.value.priority || 50
      // 编辑时不上传 rateLimitDuration，保持原值
      data.dailyQuota = form.value.dailyQuota || 0
      data.quotaResetTime = form.value.quotaResetTime || '00:00'
    }

    // Bedrock 特定更新
    if (props.account.platform === 'bedrock') {
      // 只有当有凭证变更时才构造 awsCredentials 对象
      if (form.value.accessKeyId || form.value.secretAccessKey || form.value.sessionToken) {
        data.awsCredentials = {}
        if (form.value.accessKeyId) {
          data.awsCredentials.accessKeyId = form.value.accessKeyId
        }
        if (form.value.secretAccessKey) {
          data.awsCredentials.secretAccessKey = form.value.secretAccessKey
        }
        if (form.value.sessionToken !== undefined) {
          data.awsCredentials.sessionToken = form.value.sessionToken || null
        }
      }
      if (form.value.region) {
        data.region = form.value.region
      }
      // 模型配置（支持设置为空来使用系统默认）
      data.defaultModel = form.value.defaultModel || null
      data.smallFastModel = form.value.smallFastModel || null
      data.priority = form.value.priority || 50
      // 如果不启用限流，传递 0 表示不限流
      data.rateLimitDuration = form.value.enableRateLimit ? form.value.rateLimitDuration || 60 : 0
    }

    // Azure OpenAI 特定更新
    if (props.account.platform === 'azure_openai') {
      data.azureEndpoint = form.value.azureEndpoint
      data.apiVersion = form.value.apiVersion || '2024-02-01'
      data.deploymentName = form.value.deploymentName
      data.supportedModels = Array.isArray(form.value.supportedModels)
        ? form.value.supportedModels
        : []
      data.priority = form.value.priority || 50
      // 只有当有新的 API Key 时才更新
      if (form.value.apiKey && form.value.apiKey.trim()) {
        data.apiKey = form.value.apiKey
      }
    }

    if (props.account.platform === 'claude') {
      await accountsStore.updateClaudeAccount(props.account.id, data)
    } else if (props.account.platform === 'claude-console') {
      await accountsStore.updateClaudeConsoleAccount(props.account.id, data)
    } else if (props.account.platform === 'openai-responses') {
      await accountsStore.updateOpenAIResponsesAccount(props.account.id, data)
    } else if (props.account.platform === 'bedrock') {
      await accountsStore.updateBedrockAccount(props.account.id, data)
    } else if (props.account.platform === 'openai') {
      await accountsStore.updateOpenAIAccount(props.account.id, data)
    } else if (props.account.platform === 'azure_openai') {
      await accountsStore.updateAzureOpenAIAccount(props.account.id, data)
    } else if (props.account.platform === 'gemini') {
      await accountsStore.updateGeminiAccount(props.account.id, data)
    } else if (props.account.platform === 'droid') {
      await accountsStore.updateDroidAccount(props.account.id, data)
    } else {
      throw new Error(`不支持的平台: ${props.account.platform}`)
    }

    emit('success')
  } catch (error) {
    // 显示详细的错误信息
    const errorMessage = error.response?.data?.error || error.message || '账户更新失败'
    const suggestion = error.response?.data?.suggestion || ''
    const errorDetails = error.response?.data?.errorDetails || null

    // 构建完整的错误提示
    let fullMessage = errorMessage
    if (suggestion) {
      fullMessage += `\n${suggestion}`
    }

    // 如果有详细的 OAuth 错误信息，也显示出来
    if (errorDetails && errorDetails.error_description) {
      fullMessage += `\n详细信息: ${errorDetails.error_description}`
    } else if (errorDetails && errorDetails.error && errorDetails.error.message) {
      // 处理 OpenAI 格式的错误
      fullMessage += `\n详细信息: ${errorDetails.error.message}`
    }

    showToast(fullMessage, 'error', '', 8000)

    // 错误已通过 toast 显示给用户
  } finally {
    loading.value = false
  }
}

// 监听表单名称变化，清除错误
watch(
  () => form.value.name,
  () => {
    if (errors.value.name && form.value.name?.trim()) {
      errors.value.name = ''
    }
  }
)

// 监听Access Token变化，清除错误
watch(
  () => form.value.accessToken,
  () => {
    if (errors.value.accessToken && form.value.accessToken?.trim()) {
      errors.value.accessToken = ''
    }
  }
)

// 监听Refresh Token变化，清除错误
watch(
  () => form.value.refreshToken,
  () => {
    if (errors.value.refreshToken && form.value.refreshToken?.trim()) {
      errors.value.refreshToken = ''
    }
  }
)

// 监听API URL变化，清除错误
watch(
  () => form.value.apiUrl,
  () => {
    if (errors.value.apiUrl && form.value.apiUrl?.trim()) {
      errors.value.apiUrl = ''
    }
  }
)

// 监听API Key变化，清除错误
watch(
  () => form.value.apiKey,
  () => {
    if (errors.value.apiKey && form.value.apiKey?.trim()) {
      errors.value.apiKey = ''
    }
  }
)

// 监听Azure Endpoint变化，清除错误
watch(
  () => form.value.azureEndpoint,
  () => {
    if (errors.value.azureEndpoint && form.value.azureEndpoint?.trim()) {
      errors.value.azureEndpoint = ''
    }
  }
)

// 监听Deployment Name变化，清除错误
watch(
  () => form.value.deploymentName,
  () => {
    if (errors.value.deploymentName && form.value.deploymentName?.trim()) {
      errors.value.deploymentName = ''
    }
  }
)

// 分组相关数据
const groups = ref([])
const loadingGroups = ref(false)
const showGroupManagement = ref(false)

// 根据平台筛选分组
const filteredGroups = computed(() => {
  let platformFilter = form.value.platform
  // Claude Console 和 CCR 使用 Claude 分组
  if (form.value.platform === 'claude-console' || form.value.platform === 'ccr') {
    platformFilter = 'claude'
  }
  // OpenAI-Responses 使用 OpenAI 分组
  else if (form.value.platform === 'openai-responses') {
    platformFilter = 'openai'
  }
  return groups.value.filter((g) => g.platform === platformFilter)
})

// 加载分组列表
const loadGroups = async () => {
  loadingGroups.value = true
  try {
    const response = await apiClient.get('/admin/account-groups')
    groups.value = response.data || []
  } catch (error) {
    showToast('加载分组列表失败', 'error')
    groups.value = []
  } finally {
    loadingGroups.value = false
  }
}

// 刷新分组列表
const refreshGroups = async () => {
  await loadGroups()
  showToast('分组列表已刷新', 'success')
}

// 处理新建分组
const handleNewGroup = () => {
  showGroupManagement.value = true
}

// 处理分组管理模态框刷新
const handleGroupRefresh = async () => {
  await loadGroups()
}

// 监听平台变化，重置表单
watch(
  () => form.value.platform,
  (newPlatform) => {
    // 处理添加方式的自动切换
    if (
      newPlatform === 'claude-console' ||
      newPlatform === 'ccr' ||
      newPlatform === 'bedrock' ||
      newPlatform === 'openai-responses'
    ) {
      form.value.addType = 'manual' // Claude Console、CCR、Bedrock 和 OpenAI-Responses 只支持手动模式
    } else if (newPlatform === 'claude') {
      // 切换到 Claude 时，使用 oauth 作为默认方式
      form.value.addType = 'oauth'
    } else if (newPlatform === 'gemini') {
      // 切换到 Gemini 时，使用 OAuth 作为默认方式
      form.value.addType = 'oauth'
    } else if (newPlatform === 'openai') {
      // 切换到 OpenAI 时，使用 OAuth 作为默认方式
      form.value.addType = 'oauth'
    }

    // 平台变化时，清空分组选择
    if (form.value.accountType === 'group') {
      form.value.groupId = ''
      form.value.groupIds = []
    }
  }
)

// 监听分组选择变化，保持 groupId 和 groupIds 同步
watch(
  () => form.value.groupIds,
  (newGroupIds) => {
    if (form.value.accountType === 'group') {
      if (newGroupIds && newGroupIds.length > 0) {
        // 如果有选中的分组，使用第一个作为主分组
        form.value.groupId = newGroupIds[0]
      } else {
        // 如果没有选中分组，清空主分组
        form.value.groupId = ''
      }
    }
  },
  { deep: true }
)

// 监听添加方式切换，确保字段状态同步
watch(
  () => form.value.addType,
  (newType, oldType) => {
    if (newType === oldType) {
      return
    }

    if (newType === 'apikey') {
      // 切换到 API Key 模式时清理 Token 字段
      form.value.accessToken = ''
      form.value.refreshToken = ''
      errors.value.accessToken = ''
      errors.value.refreshToken = ''
      form.value.authenticationMethod = 'api_key'
      form.value.apiKeyUpdateMode = 'append'
    } else if (oldType === 'apikey') {
      // 切换离开 API Key 模式时重置 API Key 输入
      form.value.apiKeysInput = ''
      form.value.apiKeyUpdateMode = 'append'
      errors.value.apiKeys = ''
      if (!isEdit.value) {
        form.value.authenticationMethod = ''
      }
    }
  }
)

// 监听 API Key 更新模式切换，自动清理提示
watch(
  () => form.value.apiKeyUpdateMode,
  (newMode, oldMode) => {
    if (newMode === oldMode) {
      return
    }

    if (errors.value.apiKeys) {
      errors.value.apiKeys = ''
    }
  }
)

// 监听 API Key 输入，自动清理错误提示
watch(
  () => form.value.apiKeysInput,
  (newValue) => {
    if (!errors.value.apiKeys) {
      return
    }

    const parsed = parseApiKeysInput(newValue)
    const mode = form.value.apiKeyUpdateMode

    if (mode === 'append' && parsed.length > 0) {
      errors.value.apiKeys = ''
      return
    }

    if (mode === 'replace') {
      if (parsed.length > 0 || !newValue || newValue.trim() === '') {
        errors.value.apiKeys = ''
      }
      return
    }

    if (mode === 'delete' && parsed.length > 0) {
      errors.value.apiKeys = ''
    }
  }
)

// 监听Setup Token授权码输入，自动提取URL中的code参数
watch(setupTokenAuthCode, (newValue) => {
  if (!newValue || typeof newValue !== 'string') return

  const trimmedValue = newValue.trim()

  // 如果内容为空，不处理
  if (!trimmedValue) return

  // 检查是否是 URL 格式（包含 http:// 或 https://）
  const isUrl = trimmedValue.startsWith('http://') || trimmedValue.startsWith('https://')

  // 如果是 URL 格式
  if (isUrl) {
    // 检查是否是正确的 localhost:45462 开头的 URL
    if (trimmedValue.startsWith('http://localhost:45462')) {
      try {
        const url = new URL(trimmedValue)
        const code = url.searchParams.get('code')

        if (code) {
          // 成功提取授权码
          setupTokenAuthCode.value = code
          showToast('成功提取授权码！', 'success')
          // Successfully extracted authorization code from URL
        } else {
          // URL 中没有 code 参数
          showToast('URL 中未找到授权码参数，请检查链接是否正确', 'error')
        }
      } catch (error) {
        // URL 解析失败
        // Failed to parse URL
        showToast('链接格式错误，请检查是否为完整的 URL', 'error')
      }
    } else {
      // 错误的 URL（不是 localhost:45462 开头）
      showToast('请粘贴以 http://localhost:45462 开头的链接', 'error')
    }
  }
  // 如果不是 URL，保持原值（兼容直接输入授权码）
})

// 监听平台变化
watch(
  () => form.value.platform,
  (newPlatform) => {
    // 当选择 CCR 平台时，通知父组件
    if (!isEdit.value) {
      emit('platform-changed', newPlatform)
    }
  }
)

// 监听账户类型变化
watch(
  () => form.value.accountType,
  (newType) => {
    if (newType === 'group') {
      // 如果选择分组类型，加载分组列表
      if (groups.value.length === 0) {
        loadGroups()
      }
    }
  }
)

// 监听分组选择
watch(
  () => form.value.groupId,
  (newGroupId) => {
    if (newGroupId === '__new__') {
      // 触发创建新分组
      form.value.groupId = ''
      showGroupManagement.value = true
    }
  }
)

// 添加模型映射
const addModelMapping = () => {
  modelMappings.value.push({ from: '', to: '' })
}

// 移除模型映射
const removeModelMapping = (index) => {
  modelMappings.value.splice(index, 1)
}

// 添加预设映射
const addPresetMapping = (from, to) => {
  // 检查是否已存在相同的映射
  const exists = modelMappings.value.some((mapping) => mapping.from === from)
  if (exists) {
    showToast(`模型 ${from} 的映射已存在`, 'info')
    return
  }

  modelMappings.value.push({ from, to })
  showToast(`已添加映射: ${from} → ${to}`, 'success')
}

// 将模型映射表转换为对象格式（根据当前模式）
const convertMappingsToObject = () => {
  const mapping = {}

  if (modelRestrictionMode.value === 'whitelist') {
    // 白名单模式：将选中的模型映射到自己
    allowedModels.value.forEach((model) => {
      mapping[model] = model
    })
  } else {
    // 映射模式：使用手动配置的映射表
    modelMappings.value.forEach((item) => {
      if (item.from && item.to) {
        mapping[item.from] = item.to
      }
    })
  }

  return Object.keys(mapping).length > 0 ? mapping : null
}

// 监听账户变化，更新表单
watch(
  () => props.account,
  (newAccount) => {
    if (newAccount) {
      initModelMappings()
      // 重新初始化代理配置
      const proxyConfig = normalizeProxyFormState(newAccount.proxy)
      const normalizedAuthMethod =
        typeof newAccount.authenticationMethod === 'string'
          ? newAccount.authenticationMethod.trim().toLowerCase()
          : ''
      const derivedAddType =
        normalizedAuthMethod === 'api_key'
          ? 'apikey'
          : normalizedAuthMethod === 'manual'
            ? 'manual'
            : 'oauth'

      // 获取分组ID - 可能来自 groupId 字段或 groupInfo 对象
      let groupId = ''
      if (newAccount.accountType === 'group') {
        groupId = newAccount.groupId || (newAccount.groupInfo && newAccount.groupInfo.id) || ''
      }

      // 初始化订阅类型（从 subscriptionInfo 中提取，兼容旧数据默认为 claude_max）
      let subscriptionType = 'claude_max'
      if (newAccount.subscriptionInfo) {
        const info =
          typeof newAccount.subscriptionInfo === 'string'
            ? JSON.parse(newAccount.subscriptionInfo)
            : newAccount.subscriptionInfo

        if (info.accountType) {
          subscriptionType = info.accountType
        } else if (info.hasClaudeMax) {
          subscriptionType = 'claude_max'
        } else if (info.hasClaudePro) {
          subscriptionType = 'claude_pro'
        } else {
          subscriptionType = 'claude_free'
        }
      }

      form.value = {
        platform: newAccount.platform,
        addType: derivedAddType,
        name: newAccount.name,
        description: newAccount.description || '',
        accountType: newAccount.accountType || 'shared',
        subscriptionType: subscriptionType,
        autoStopOnWarning: newAccount.autoStopOnWarning || false,
        useUnifiedUserAgent: newAccount.useUnifiedUserAgent || false,
        useUnifiedClientId: newAccount.useUnifiedClientId || false,
        unifiedClientId: newAccount.unifiedClientId || '',
        groupId: groupId,
        groupIds: [],
        projectId: newAccount.projectId || '',
        accessToken: '',
        refreshToken: '',
        authenticationMethod: newAccount.authenticationMethod || '',
        apiKeysInput: '',
        apiKeyUpdateMode: 'append',
        proxy: proxyConfig,
        // Claude Console 特定字段
        apiUrl: newAccount.apiUrl || '',
        apiKey: '', // 编辑模式不显示现有的 API Key
        priority: newAccount.priority || 50,
        supportedModels: (() => {
          const models = newAccount.supportedModels
          if (!models) return []
          // 处理对象格式（Claude Console 的新格式）
          if (typeof models === 'object' && !Array.isArray(models)) {
            return Object.keys(models)
          }
          // 处理数组格式（向后兼容）
          if (Array.isArray(models)) {
            return models
          }
          return []
        })(),
        userAgent: newAccount.userAgent || '',
        enableRateLimit:
          newAccount.rateLimitDuration && newAccount.rateLimitDuration > 0 ? true : false,
        rateLimitDuration: newAccount.rateLimitDuration || 60,
        // Bedrock 特定字段
        accessKeyId: '', // 编辑模式不显示现有的访问密钥
        secretAccessKey: '', // 编辑模式不显示现有的秘密密钥
        region: newAccount.region || '',
        sessionToken: '', // 编辑模式不显示现有的会话令牌
        defaultModel: newAccount.defaultModel || '',
        smallFastModel: newAccount.smallFastModel || '',
        // Azure OpenAI 特定字段
        azureEndpoint: newAccount.azureEndpoint || '',
        apiVersion: newAccount.apiVersion || '',
        deploymentName: newAccount.deploymentName || '',
        // OpenAI-Responses 特定字段
        baseApi: newAccount.baseApi || '',
        // 额度管理字段
        dailyQuota: newAccount.dailyQuota || 0,
        dailyUsage: newAccount.dailyUsage || 0,
        quotaResetTime: newAccount.quotaResetTime || '00:00'
      }

      // 如果是Claude Console账户，加载实时使用情况
      if (newAccount.platform === 'claude-console') {
        loadAccountUsage()
      }

      // 如果是分组类型，加载分组ID
      if (newAccount.accountType === 'group') {
        // 先加载分组列表
        loadGroups().then(async () => {
          const foundGroupIds = []

          // 如果账户有 groupInfo，直接使用它的 groupId
          if (newAccount.groupInfo && newAccount.groupInfo.id) {
            form.value.groupId = newAccount.groupInfo.id
            foundGroupIds.push(newAccount.groupInfo.id)
          } else if (newAccount.groupId) {
            // 如果账户有 groupId 字段，直接使用（OpenAI-Responses 等账户）
            form.value.groupId = newAccount.groupId
            foundGroupIds.push(newAccount.groupId)
          } else if (
            newAccount.groupIds &&
            Array.isArray(newAccount.groupIds) &&
            newAccount.groupIds.length > 0
          ) {
            // 如果账户有 groupIds 数组，使用它
            form.value.groupId = newAccount.groupIds[0]
            foundGroupIds.push(...newAccount.groupIds)
          } else {
            // 否则查找账户所属的分组
            const checkPromises = groups.value.map(async (group) => {
              try {
                const response = await apiClient.get(`/admin/account-groups/${group.id}/members`)
                const members = response.data || []
                if (members.some((m) => m.id === newAccount.id)) {
                  foundGroupIds.push(group.id)
                  if (!form.value.groupId) {
                    form.value.groupId = group.id // 设置第一个找到的分组作为主分组
                  }
                }
              } catch (error) {
                // 忽略错误
              }
            })

            await Promise.all(checkPromises)
          }

          // 设置多选分组
          form.value.groupIds = foundGroupIds
        })
      }
    }
  },
  { immediate: true }
)

// 获取统一 User-Agent 信息
const fetchUnifiedUserAgent = async () => {
  try {
    const response = await apiClient.get('/admin/claude-code-version')
    if (response.success && response.userAgent) {
      unifiedUserAgent.value = response.userAgent
    } else {
      unifiedUserAgent.value = ''
    }
  } catch (error) {
    // Failed to fetch unified User-Agent
    unifiedUserAgent.value = ''
  }
}

// 清除统一 User-Agent 缓存
const clearUnifiedCache = async () => {
  clearingCache.value = true
  try {
    const response = await apiClient.post('/admin/claude-code-version/clear')
    if (response.success) {
      unifiedUserAgent.value = ''
      showToast('统一User-Agent缓存已清除', 'success')
    } else {
      showToast('清除缓存失败', 'error')
    }
  } catch (error) {
    // Failed to clear unified User-Agent cache
    showToast('清除缓存失败：' + (error.message || '未知错误'), 'error')
  } finally {
    clearingCache.value = false
  }
}

// 生成客户端标识
const generateClientId = () => {
  // 生成64位十六进制字符串（32字节）
  const bytes = new Uint8Array(32)
  crypto.getRandomValues(bytes)
  return Array.from(bytes, (b) => b.toString(16).padStart(2, '0')).join('')
}

// 重新生成客户端标识
const regenerateClientId = () => {
  form.value.unifiedClientId = generateClientId()
  showToast('已生成新的客户端标识', 'success')
}

// 处理统一客户端标识复选框变化
const handleUnifiedClientIdChange = () => {
  if (form.value.useUnifiedClientId) {
    // 如果启用了统一客户端标识，自动启用统一User-Agent
    form.value.useUnifiedUserAgent = true
    // 如果没有客户端标识，自动生成一个
    if (!form.value.unifiedClientId) {
      form.value.unifiedClientId = generateClientId()
    }
  }
}

// 到期时间相关方法
// 计算最小日期时间
const minDateTime = computed(() => {
  const now = new Date()
  now.setMinutes(now.getMinutes() + 1)
  return now.toISOString().slice(0, 16)
})

// 更新账户过期时间
const updateAccountExpireAt = () => {
  if (!form.value.expireDuration) {
    form.value.expiresAt = null
    return
  }

  if (form.value.expireDuration === 'custom') {
    return
  }

  const now = new Date()
  const duration = form.value.expireDuration
  const match = duration.match(/(\d+)([d])/)

  if (match) {
    const [, value, unit] = match
    const num = parseInt(value)

    if (unit === 'd') {
      now.setDate(now.getDate() + num)
    }

    form.value.expiresAt = now.toISOString()
  }
}

// 更新自定义过期时间
const updateAccountCustomExpireAt = () => {
  if (form.value.customExpireDate) {
    form.value.expiresAt = new Date(form.value.customExpireDate).toISOString()
  }
}

// 格式化过期日期
const formatExpireDate = (dateString) => {
  if (!dateString) return ''
  const date = new Date(dateString)
  return date.toLocaleString('zh-CN', {
    year: 'numeric',
    month: '2-digit',
    day: '2-digit',
    hour: '2-digit',
    minute: '2-digit'
  })
}

// 组件挂载时获取统一 User-Agent 信息
onMounted(() => {
  // 初始化平台分组
  platformGroup.value = determinePlatformGroup(form.value.platform)

  // 初始化模型映射表（如果是编辑模式）
  if (isEdit.value) {
    initModelMappings()
  }

  // 获取Claude Code统一User-Agent信息
  fetchUnifiedUserAgent()
  // 如果是编辑模式且是Claude Console账户，加载使用情况
  if (isEdit.value && props.account?.platform === 'claude-console') {
    loadAccountUsage()
  }
})

// 监听平台变化，当切换到Claude平台时获取统一User-Agent信息
watch(
  () => form.value.platform,
  (newPlatform) => {
    if (newPlatform === 'claude') {
      fetchUnifiedUserAgent()
    }
  }
)
</script>

<style scoped>
@keyframes fadeIn {
  from {
    opacity: 0;
    transform: translateY(10px);
  }
  to {
    opacity: 1;
    transform: translateY(0);
  }
}

.animate-fadeIn {
  animation: fadeIn 0.3s ease-out;
}
</style><|MERGE_RESOLUTION|>--- conflicted
+++ resolved
@@ -3861,20 +3861,8 @@
       accountType: form.value.accountType,
       groupId: form.value.accountType === 'group' ? form.value.groupId : undefined,
       groupIds: form.value.accountType === 'group' ? form.value.groupIds : undefined,
-<<<<<<< HEAD
       expiresAt: form.value.expiresAt || undefined,
-      proxy: form.value.proxy.enabled
-        ? {
-            type: form.value.proxy.type,
-            host: form.value.proxy.host,
-            port: parseInt(form.value.proxy.port),
-            username: form.value.proxy.username || null,
-            password: form.value.proxy.password || null
-          }
-        : null
-=======
       proxy: proxyPayload
->>>>>>> e337d1fb
     }
 
     const currentPlatform = form.value.platform
@@ -4165,20 +4153,8 @@
       accountType: form.value.accountType,
       groupId: form.value.accountType === 'group' ? form.value.groupId : undefined,
       groupIds: form.value.accountType === 'group' ? form.value.groupIds : undefined,
-<<<<<<< HEAD
       expiresAt: form.value.expiresAt || undefined,
-      proxy: form.value.proxy.enabled
-        ? {
-            type: form.value.proxy.type,
-            host: form.value.proxy.host,
-            port: parseInt(form.value.proxy.port),
-            username: form.value.proxy.username || null,
-            password: form.value.proxy.password || null
-          }
-        : null
-=======
       proxy: proxyPayload
->>>>>>> e337d1fb
     }
 
     if (form.value.platform === 'claude') {
@@ -4437,20 +4413,8 @@
       accountType: form.value.accountType,
       groupId: form.value.accountType === 'group' ? form.value.groupId : undefined,
       groupIds: form.value.accountType === 'group' ? form.value.groupIds : undefined,
-<<<<<<< HEAD
       expiresAt: form.value.expiresAt || undefined,
-      proxy: form.value.proxy.enabled
-        ? {
-            type: form.value.proxy.type,
-            host: form.value.proxy.host,
-            port: parseInt(form.value.proxy.port),
-            username: form.value.proxy.username || null,
-            password: form.value.proxy.password || null
-          }
-        : null
-=======
       proxy: proxyPayload
->>>>>>> e337d1fb
     }
 
     // 只有非空时才更新token
