--- conflicted
+++ resolved
@@ -125,7 +125,6 @@
     allowCustomClients: process.env.ALLOW_CUSTOM_CLIENTS === 'true'
   },
 
-<<<<<<< HEAD
   // 🔐 LDAP 认证配置
   ldap: {
     enabled: process.env.LDAP_ENABLED === 'true',
@@ -146,7 +145,7 @@
         ca: process.env.LDAP_TLS_CA_FILE ? require('fs').readFileSync(process.env.LDAP_TLS_CA_FILE) : undefined,
         // 客户端证书文件路径 (可选，用于双向认证)
         cert: process.env.LDAP_TLS_CERT_FILE ? require('fs').readFileSync(process.env.LDAP_TLS_CERT_FILE) : undefined,
-        // 客户端私钥文件路径 (可选，用于双向认证)  
+        // 客户端私钥文件路径 (可选，用于双向认证)
         key: process.env.LDAP_TLS_KEY_FILE ? require('fs').readFileSync(process.env.LDAP_TLS_KEY_FILE) : undefined,
         // 服务器名称 (用于SNI，可选)
         servername: process.env.LDAP_TLS_SERVERNAME || undefined
@@ -167,7 +166,8 @@
     defaultUserRole: process.env.DEFAULT_USER_ROLE || 'user',
     userSessionTimeout: parseInt(process.env.USER_SESSION_TIMEOUT) || 86400000, // 24小时
     maxApiKeysPerUser: parseInt(process.env.MAX_API_KEYS_PER_USER) || 5
-=======
+  },
+
   // 📢 Webhook通知配置
   webhook: {
     enabled: process.env.WEBHOOK_ENABLED !== 'false', // 默认启用
@@ -176,7 +176,6 @@
       : [],
     timeout: parseInt(process.env.WEBHOOK_TIMEOUT) || 10000, // 10秒超时
     retries: parseInt(process.env.WEBHOOK_RETRIES) || 3 // 重试3次
->>>>>>> 262df4d4
   },
 
   // 🛠️ 开发配置
